package helpers

import (
	"context"
	"fmt"
	"os"
	"regexp"
	"strings"

	"github.com/aws/aws-sdk-go-v2/aws"
	"github.com/aws/aws-sdk-go-v2/config"
	"github.com/aws/aws-sdk-go-v2/service/sts"
	"github.com/praetorian-inc/nebula/internal/logs"
	"github.com/praetorian-inc/nebula/modules"
<<<<<<< HEAD
=======
	"github.com/praetorian-inc/nebula/modules/options"
>>>>>>> 5f907b82
)

const (
	CCCloudFormationStack string = "AWS::CloudFormation::Stack"
	CCEc2Instance         string = "AWS::EC2::Instance"
<<<<<<< HEAD
=======
	CCEcs                 string = "AWS::ECS::TaskDefinition"
>>>>>>> 5f907b82
)

var CloudControlTypeNames = map[string]string{
	"AWS::CloudFormation::Stack": "cloudformation",
	"AWS::S3::Bucket":            "s3",
	"AWS::EC2::Instance":         "ec2",
	"AWS::Lambda::Function":      "lambda",
	"AWS::DynamoDB::Table":       "dynamodb",
	"AWS::RDS::DBInstance":       "rds",
}

type ArnIdentifier struct {
	ARN       string
	Partition string
	Service   string
	Region    string
	AccountID string
	Resource  string
}

func NewArn(identifier string) (ArnIdentifier, error) {
	valid, err := validateARN(identifier)
	if err != nil {
		return ArnIdentifier{}, err
	}
	if !valid {
		return ArnIdentifier{}, fmt.Errorf("this is not a valid arn %v", identifier)
	}

	var arn ArnIdentifier
	parts := strings.Split(identifier, ":")

	// The last part after the service and region parts should start with "stack/"
	arn.ARN = identifier
	arn.Partition = parts[1]
	arn.Service = parts[2]
	arn.Region = parts[3]
	arn.AccountID = parts[4]
	arn.Resource = parts[5]
	return arn, nil
}

func MakeArnIdentifiers(identifiers []string) ([]ArnIdentifier, error) {
	var ArnIdentifiers []ArnIdentifier
	for _, identifier := range identifiers {
		arn, err := NewArn(identifier)
		if err != nil {
			return nil, err
		}
		ArnIdentifiers = append(ArnIdentifiers, arn)
	}
	return ArnIdentifiers, nil
}

// Useful if identifier returned from CloudControl API is an ARN
func MapArnByRegions(identifiers []string) (map[string][]ArnIdentifier, error) {
	regionToArnIdentifiers := make(map[string][]ArnIdentifier)
	for _, identifier := range identifiers {
		arn, err := NewArn(identifier)
		if err != nil {
			return nil, err
		}
		regionToArnIdentifiers[arn.Region] = append(regionToArnIdentifiers[arn.Region], arn)
	}
	return regionToArnIdentifiers, nil
}

// Some resources do not return ARN as identifiers so need to be processed differently
func MapIdentifiersByRegions(resourceDescriptions []modules.EnrichedResourceDescription) map[string][]string {
	regionToIdentifiers := make(map[string][]string)
	for _, description := range resourceDescriptions {
		regionToIdentifiers[description.Region] = append(regionToIdentifiers[description.Region], description.Identifier)
	}
	return regionToIdentifiers
}

func validateARN(arn string) (bool, error) {
	// Define the regex pattern for a valid ARN
	var arnRegex = `^arn:(aws|aws-cn|aws-us-gov):[a-zA-Z0-9-]+:[a-zA-Z0-9-]*:\d{12}:[^:]+$`

	// Compile the regex
	re, err := regexp.Compile(arnRegex)
	if err != nil {
		return false, fmt.Errorf("failed to compile regex: %v", err)
	}

	// Validate the ARN
	isValid := re.MatchString(arn)
	return isValid, nil
}

func GetAWSCfg(region string, profile string) (aws.Config, error) {

	cfg, err := config.LoadDefaultConfig(
		context.TODO(),
		config.WithClientLogMode(
			aws.LogRetries|
				aws.LogRequestWithBody|
				aws.LogRequestEventMessage|
				aws.LogResponseEventMessage),
		config.WithLogger(logs.Logger()),
		config.WithRegion(region),
		config.WithSharedConfigProfile(profile),
	)

	if err != nil {
		return aws.Config{}, err
	}

	return cfg, nil
}

func GetAccountId(cfg aws.Config) (string, error) {
	client := sts.NewFromConfig(cfg)
	input := &sts.GetCallerIdentityInput{}

	result, err := client.GetCallerIdentity(context.TODO(), input)
	if err != nil {
		return "", err
	}

	return *result.Account, nil
}

// Parses regions with 2 primary outcomes
// if "ALL" is provided, then it detects all Enabled Regions
// else it just reads the list of regions provided

func ParseRegionsOption(regionsOpt string, profile string) ([]string, error) {

	if regionsOpt == "ALL" {
		logs.ConsoleLogger().Info("Gathering enabled regions")
		enabledRegions, err := EnabledRegions(profile)
		if err != nil {
			return nil, err
		}
		return enabledRegions, nil
	} else {
		regions := strings.Split(regionsOpt, ",")
		return regions, nil
	}
}

func ParseSecretsResourceType(secretsOpt string) []string {
<<<<<<< HEAD
	allSupportedTypes := []string{"cloudformation,ec2"}
=======
	allSupportedTypes := options.AwsFindSecretsResourceType.ValueList
>>>>>>> 5f907b82
	var resourceTypes []string
	if secretsOpt == "ALL" {
		resourceTypes = allSupportedTypes
	} else {
		resourceTypes = strings.Split(secretsOpt, ",")
	}
	return resourceTypes

}

func CreateFilePath(cloudProvider, service, account, command, region, resource string) string {
	return fmt.Sprintf("%s%s%s%s%s%s%s-%s-%s.json", cloudProvider, string(os.PathSeparator), service, string(os.PathSeparator), account, string(os.PathSeparator), command, region, resource)
}

func CreateFileName(parts ...string) string {
	return strings.Join(parts, "-")
}<|MERGE_RESOLUTION|>--- conflicted
+++ resolved
@@ -12,19 +12,13 @@
 	"github.com/aws/aws-sdk-go-v2/service/sts"
 	"github.com/praetorian-inc/nebula/internal/logs"
 	"github.com/praetorian-inc/nebula/modules"
-<<<<<<< HEAD
-=======
 	"github.com/praetorian-inc/nebula/modules/options"
->>>>>>> 5f907b82
 )
 
 const (
 	CCCloudFormationStack string = "AWS::CloudFormation::Stack"
 	CCEc2Instance         string = "AWS::EC2::Instance"
-<<<<<<< HEAD
-=======
 	CCEcs                 string = "AWS::ECS::TaskDefinition"
->>>>>>> 5f907b82
 )
 
 var CloudControlTypeNames = map[string]string{
@@ -169,11 +163,8 @@
 }
 
 func ParseSecretsResourceType(secretsOpt string) []string {
-<<<<<<< HEAD
-	allSupportedTypes := []string{"cloudformation,ec2"}
-=======
+
 	allSupportedTypes := options.AwsFindSecretsResourceType.ValueList
->>>>>>> 5f907b82
 	var resourceTypes []string
 	if secretsOpt == "ALL" {
 		resourceTypes = allSupportedTypes
