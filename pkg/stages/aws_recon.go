--- conflicted
+++ resolved
@@ -408,8 +408,6 @@
 					AwsCloudControlListResources,
 					EnrichedResourceDescriptionToNpInput,
 				)
-<<<<<<< HEAD
-=======
 			case "AWS::SSM::Parameter":
 				pl, err = ChainStages[string, types.NpInput](
 					AwsCloudControlListResources,
@@ -423,7 +421,7 @@
 					AwsSsmListDocuments,
 					EnrichedResourceDescriptionToNpInput,
 				)
->>>>>>> ce09652d
+        
 			case "ALL":
 				continue
 			default:
