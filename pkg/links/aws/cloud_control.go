package aws

import (
	"fmt"
	"log/slog"
	"strings"
	"sync"

	"github.com/aws/aws-sdk-go-v2/aws"
	"github.com/aws/aws-sdk-go-v2/service/cloudcontrol"
	cctypes "github.com/aws/aws-sdk-go-v2/service/cloudcontrol/types"
	"github.com/praetorian-inc/janus/pkg/chain"
	"github.com/praetorian-inc/janus/pkg/chain/cfg"
	"github.com/praetorian-inc/nebula/internal/helpers"
	"github.com/praetorian-inc/nebula/pkg/links/aws/base"
	"github.com/praetorian-inc/nebula/pkg/links/options"
	"github.com/praetorian-inc/nebula/pkg/types"
)

type AWSCloudControl struct {
	base.AwsReconLink
	semaphores          map[string]chan struct{}
	wg                  sync.WaitGroup
	cloudControlClients map[string]*cloudcontrol.Client
}

func (a *AWSCloudControl) Metadata() *cfg.Metadata {
	return &cfg.Metadata{Name: "AWS CloudControl"}
}

func (a *AWSCloudControl) Params() []cfg.Param {
	params := a.AwsReconLink.Params()
	params = append(params, options.AwsCommonReconOptions()...)
	params = append(params, options.AwsRegions(), options.AwsResourceType())

	return params
}

func NewAWSCloudControl(configs ...cfg.Config) chain.Link {
	cc := &AWSCloudControl{
		wg: sync.WaitGroup{},
	}
	cc.Base = chain.NewBase(cc, configs...)

	return cc
}

func (a *AWSCloudControl) Initialize() error {
	if err := a.AwsReconLink.Initialize(); err != nil {
		return err
	}

	a.initializeClients()
	a.initializeSemaphores()
	return nil
}

func (a *AWSCloudControl) initializeSemaphores() {
	a.semaphores = make(map[string]chan struct{})
	for _, region := range a.Regions {
		a.semaphores[region] = make(chan struct{}, 5)
	}
}

func (a *AWSCloudControl) initializeClients() error {
	a.cloudControlClients = make(map[string]*cloudcontrol.Client)

	for _, region := range a.Regions {
		config, err := helpers.GetAWSCfg(region, a.Profile, options.JanusParamAdapter(a.Params()))
		if err != nil {
			return fmt.Errorf("failed to create AWS config: %w", err)
		}

		a.cloudControlClients[region] = cloudcontrol.NewFromConfig(config)
	}

	return nil
}

func (a *AWSCloudControl) Process(resourceType string) error {
<<<<<<< HEAD
	for _, region := range a.regions {

		// Global services are only available in us-east-1
		if helpers.IsGlobalService(resourceType) && region != "us-east-1" {
			slog.Info("Skipping global service", "type", resourceType, "region", region)
=======
	for _, region := range a.Regions {
		if a.isGlobalService(resourceType, region) {
			slog.Debug("Skipping global service", "type", resourceType, "region", region)
>>>>>>> 63408857
			continue
		}

		a.wg.Add(1)
		go a.listResourcesInRegion(resourceType, region)
	}

	a.wg.Wait()
	slog.Debug("cloudcontrol complete")
	return nil
}

func (a *AWSCloudControl) isGlobalService(resourceType, region string) bool {
	return helpers.IsGlobalService(resourceType) && region != "us-east-1"
}

func (a *AWSCloudControl) listResourcesInRegion(resourceType, region string) {
	defer a.wg.Done()

	slog.Debug("Listing resources in region", "type", resourceType, "region", region, "profile", a.Profile)

	config, err := helpers.GetAWSCfg(region, a.Profile, options.JanusParamAdapter(a.Params()))

	if err != nil {
		slog.Error("Failed to create AWS config", "error", err)
		return
	}

	accountId, err := helpers.GetAccountId(config)
	if err != nil {
		slog.Error("Failed to get account ID", "error", err, "region", region)
		return
	}

	cc := a.cloudControlClients[region]

	paginator := cloudcontrol.NewListResourcesPaginator(cc, &cloudcontrol.ListResourcesInput{
		TypeName:   &resourceType,
		MaxResults: aws.Int32(100),
	})

	for paginator.HasMorePages() {
		res, err := paginator.NextPage(a.Context())

		if err != nil {
			err, shouldBreak := a.processError(resourceType, region, err)
			if err != nil {
				slog.Error("Failed to list resources", "error", err)
				return
			}

			if shouldBreak {
				break
			}
		}

		for _, resource := range res.ResourceDescriptions {
			erd := a.resourceDescriptionToERD(resource, resourceType, accountId, region)
			a.sendResource(region, erd)
		}

	}
}

func (a *AWSCloudControl) processError(resourceType, region string, err error) (error, bool) {
	errMsg := err.Error()
	switch {
	case strings.Contains(errMsg, "TypeNotFoundException"):
		return fmt.Errorf("%s is not available in region %s", resourceType, region), true

	case strings.Contains(errMsg, "is not authorized to perform") || strings.Contains(errMsg, "AccessDeniedException"):
		return fmt.Errorf("access denied to list resources of type %s in region %s: %s", resourceType, region, errMsg), true

	case strings.Contains(errMsg, "UnsupportedActionException"):
		return fmt.Errorf("the type %s is not supported in region %s", resourceType, region), true

	case strings.Contains(errMsg, "ThrottlingException"):
		// Log throttling but don't terminate - let AWS SDK retry with backoff
		return fmt.Errorf("rate limited: %s", errMsg), false

	default:
		return fmt.Errorf("failed to ListResources of type %s in region %s: %w", resourceType, region, err), false
	}
}

func (a *AWSCloudControl) resourceDescriptionToERD(resource cctypes.ResourceDescription, rType, accountId, region string) *types.EnrichedResourceDescription {
	var erdRegion string
	if helpers.IsGlobalService(rType) {
		erdRegion = ""
	} else {
		erdRegion = region
	}

	erd := types.NewEnrichedResourceDescription(
		*resource.Identifier,
		rType,
		erdRegion,
		accountId,
		*resource.Properties,
	)

	return &erd

}

func (a *AWSCloudControl) sendResource(region string, resource *types.EnrichedResourceDescription) {
	sem := a.semaphores[region]
	sem <- struct{}{}

	defer func() { <-sem }()

	a.Send(resource)
}

func (a *AWSCloudControl) Complete() error {
	a.wg.Wait()
	return nil
}<|MERGE_RESOLUTION|>--- conflicted
+++ resolved
@@ -78,17 +78,9 @@
 }
 
 func (a *AWSCloudControl) Process(resourceType string) error {
-<<<<<<< HEAD
-	for _, region := range a.regions {
-
-		// Global services are only available in us-east-1
-		if helpers.IsGlobalService(resourceType) && region != "us-east-1" {
-			slog.Info("Skipping global service", "type", resourceType, "region", region)
-=======
 	for _, region := range a.Regions {
 		if a.isGlobalService(resourceType, region) {
 			slog.Debug("Skipping global service", "type", resourceType, "region", region)
->>>>>>> 63408857
 			continue
 		}
 
