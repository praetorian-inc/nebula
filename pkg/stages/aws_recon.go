--- conflicted
+++ resolved
@@ -421,9 +421,7 @@
 					AwsSsmListDocuments,
 					EnrichedResourceDescriptionToNpInput,
 				)
-<<<<<<< HEAD
-        
-=======
+
 			case "AWS::StepFunctions::StateMachine":
 				pl, err = ChainStages[string, types.NpInput](
 					AwsCloudControlListResources,
@@ -431,7 +429,7 @@
 					AwsStepFunctionsGetExecutionDetailsStage,
 					AwsStateMachineExecutionDetailsToNpInputStage,
 				)
->>>>>>> d90f39ab
+
 			case "ALL":
 				continue
 			default:
