--- conflicted
+++ resolved
@@ -245,255 +245,8 @@
 	return nil
 }
 
-<<<<<<< HEAD
-func (a *AwsApolloControlFlow) graph(summary *iam.PermissionsSummary) {
-
-	rels := make([]*graph.Relationship, 0)
-	for _, result := range summary.FullResults() {
-		rel, err := resultToRelationship(result, a.pd.Gaad)
-		if err != nil {
-			a.Logger.Error("Failed to create relationship: " + err.Error())
-			continue
-		}
-		rels = append(rels, rel)
-	}
-
-	res, err := a.db.CreateRelationships(a.ctx, rels)
-	if err != nil {
-		a.Logger.Error("Failed to create relationships: " + err.Error())
-	}
-
-	res.PrintSummary()
-
-	// Enrich data
-	eResults, err := queries.EnrichAWS(a.db)
-	if err != nil {
-		a.Logger.Error("Failed to enrich data: " + err.Error())
-	}
-
-	// Enrich data with org policies and known account IDs
-	a.enrichAccountDetails()
-
-	a.Logger.Debug("Enriched results: ", eResults)
-}
-
-// enrichAccountDetails enriches Account nodes with information from org policies and known account IDs
-func (a *AwsApolloControlFlow) enrichAccountDetails() {
-	// Query for all Account nodes
-	query := `
-		MATCH (a:Account)
-		RETURN a.accountId as accountId
-	`
-
-	results, err := a.db.Query(a.ctx, query, nil)
-	if err != nil {
-		a.Logger.Error("Failed to query Account nodes: " + err.Error())
-		return
-	}
-
-	for _, record := range results.Records {
-		accountID, ok := record["accountId"]
-		if !ok || accountID == nil {
-			continue
-		}
-
-		accountIDStr, ok := accountID.(string)
-		if !ok {
-			continue
-		}
-
-		// Build properties to update
-		props := make(map[string]interface{})
-
-		// Try org policy lookup first
-		orgAccount := a.pd.OrgPolicies.GetAccount(accountIDStr)
-		if orgAccount != nil {
-			// Use org policy data
-			props["name"] = orgAccount.Name
-			props["email"] = orgAccount.Email
-			props["status"] = orgAccount.Status
-			props["source"] = "OrgPolicies"
-			props["memberoforg"] = true
-		} else {
-			// If no org policy data, try known account
-			knownAccountChain := chain.NewChain(
-				NewKnownAccountID(cfg.WithArgs(a.Args())),
-			)
-			knownAccountChain.WithConfigs(cfg.WithArgs(a.Args()))
-			knownAccountChain.Send(accountIDStr)
-			knownAccountChain.Close()
-
-			var knownAccount *AwsKnownAccount
-			knownAccountData, ok := chain.RecvAs[AwsKnownAccount](knownAccountChain)
-			if ok {
-				knownAccount = &knownAccountData
-				props["name"] = knownAccount.Owner
-				props["owner"] = knownAccount.Owner
-				if knownAccount.Description != "" {
-					props["description"] = knownAccount.Description
-				}
-				props["thirdparty"] = true
-				props["source"] = "KnownAccountID"
-			}
-		}
-
-		// Only update if we have properties to set
-		if len(props) > 0 {
-			updateQuery := `
-				MATCH (a:Account {accountId: $accountId})
-				SET a += $props
-				RETURN a
-			`
-
-			params := map[string]any{
-				"accountId": accountIDStr,
-				"props":     props,
-			}
-
-			_, err := a.db.Query(a.ctx, updateQuery, params)
-			if err != nil {
-				a.Logger.Error(fmt.Sprintf("Failed to update Account node for %s: %s", accountIDStr, err.Error()))
-			}
-		}
-	}
-}
-
-func resultToRelationship(result iam.FullResult, gaad *types.Gaad) (*graph.Relationship, error) {
-	rel := graph.Relationship{}
-	rel.Type = result.Action
-
-	// Handle Principal (StartNode)
-	switch p := result.Principal.(type) {
-	case *types.UserDL:
-		rel.StartNode = transformers.NodeFromUserDL(p)
-	case *types.RoleDL:
-		rel.StartNode = transformers.NodeFromRoleDL(p)
-	case *types.GroupDL:
-		rel.StartNode = transformers.NodeFromGroupDL(p)
-	case string:
-		// Handle service principals
-		if strings.Contains(p, "amazonaws.com") || strings.Contains(p, "aws:service") {
-			serviceName := p
-
-			// Extract service name from ARN format if needed
-			if strings.HasPrefix(p, "arn:aws:iam::aws:service/") {
-				serviceName = strings.TrimPrefix(p, "arn:aws:iam::aws:service/")
-			}
-
-			rel.StartNode = &graph.Node{
-				Labels: []string{"Service", "Principal", "Resource"},
-				Properties: map[string]interface{}{
-					"name":     serviceName,
-					"arn":      p,
-					"fullName": p,
-				},
-				UniqueKey: []string{"name"},
-			}
-		} else {
-			// Handle other string principal types (ARNs, etc.)
-			principalName := p
-
-			// Try to extract a short name from ARN
-			if strings.HasPrefix(p, "arn:") {
-				parts := strings.Split(p, "/")
-				if len(parts) > 1 {
-					principalName = parts[len(parts)-1]
-				}
-			}
-
-			rel.StartNode = &graph.Node{
-				Labels: []string{"Principal"},
-				Properties: map[string]interface{}{
-					"arn":  p,
-					"name": principalName,
-				},
-				UniqueKey: []string{"arn"},
-			}
-		}
-	default:
-		return nil, fmt.Errorf("unknown principal type: %T", p)
-	}
-
-	// Ensure StartNode is not nil
-	if rel.StartNode == nil {
-		return nil, fmt.Errorf("could not create start node for principal: %v", result.Principal)
-	}
-
-	// Handle Resource (EndNode)
-	if result.Resource == nil {
-		return nil, fmt.Errorf("nil resource")
-	}
-
-	var err error
-	// If the resource is a role, try to use full role details from GAAD
-	if result.Resource.TypeName == "AWS::IAM::Role" && gaad != nil {
-		resourceArn := result.Resource.Arn.String()
-		var foundRole *types.RoleDL
-		for i := range gaad.RoleDetailList {
-			role := &gaad.RoleDetailList[i]
-			if role.Arn == resourceArn {
-				foundRole = role
-				break
-			}
-		}
-		if foundRole != nil {
-			rel.EndNode = transformers.NodeFromRoleDL(foundRole)
-			// Add missing labels that NodeFromEnrichedResourceDescription would have
-			rel.EndNode.Labels = append(rel.EndNode.Labels, "IAM::Role", "Resource")
-		} else {
-			rel.EndNode, err = transformers.NodeFromEnrichedResourceDescription(result.Resource)
-			if err != nil {
-				return nil, fmt.Errorf("failed to create node from resource: %w", err)
-			}
-		}
-	} else {
-		rel.EndNode, err = transformers.NodeFromEnrichedResourceDescription(result.Resource)
-		if err != nil {
-			return nil, fmt.Errorf("failed to create node from resource: %w", err)
-		}
-	}
-
-	// Process Result
-	if result.Result != nil {
-		flattenedResult, err := utils.ConvertAndFlatten(result.Result, "PolicyResult")
-		if err != nil {
-			rel.Properties = map[string]any{
-				"allowed": result.Result.Allowed,
-				"details": result.Result.EvaluationDetails,
-			}
-		} else {
-			rel.Properties = flattenedResult
-		}
-
-		// Add SSM shell execution flag if this is an SSM action
-		if len(result.Result.SSMDocumentRestrictions) > 0 {
-			if rel.Properties == nil {
-				rel.Properties = make(map[string]any)
-			}
-
-			// Check if shell execution is allowed (wildcard or RunShellScript/RunPowerShellScript)
-			allowsShellExecution := false
-			for _, doc := range result.Result.SSMDocumentRestrictions {
-				if doc == "*" ||
-				   strings.Contains(doc, "RunShellScript") ||
-				   strings.Contains(doc, "RunPowerShellScript") {
-					allowsShellExecution = true
-					break
-				}
-			}
-			rel.Properties["ssm_allows_shell_execution"] = allowsShellExecution
-		}
-	}
-
-	return &rel, nil
-}
-
-// mapResourceRoleRelationships creates sts:AssumeRole relationships between resources and their IAM roles
-func (a *AwsApolloControlFlow) mapResourceRoleRelationships() error {
-=======
 // sendResourceRoleRelationships creates assume role relationships using the outputter chain
 func (a *AwsApolloControlFlow) sendResourceRoleRelationships() error {
->>>>>>> 8935bc3a
 	if a.pd.Resources == nil || len(*a.pd.Resources) == 0 {
 		return nil
 	}
