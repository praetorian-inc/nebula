--- conflicted
+++ resolved
@@ -158,15 +158,10 @@
 					// Check if result is already of type Result
 					if r, ok := any(result).(types.Result); ok {
 						finalResult = r
-<<<<<<< HEAD
-					} else {
-						finalResult = types.NewResult(metadata.Platform, metadata.Id, result)
-=======
 						logs.ConsoleLogger().Info("Final result is of type result, do not need to create new result")
 					} else {
 						finalResult = types.NewResult(metadata.Platform, metadata.Id, result)
 						logs.ConsoleLogger().Info("Final result is not of type result, creating new result")
->>>>>>> 06ba43ed
 					}
 
 					err := outputProvider.Write(finalResult)
