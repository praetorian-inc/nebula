package aws

import (
	"fmt"
	"log/slog"
	"strings"
	"sync"

	"github.com/aws/aws-sdk-go-v2/aws"
	"github.com/aws/aws-sdk-go-v2/aws/arn"
	"github.com/aws/aws-sdk-go-v2/service/cloudcontrol"
	cctypes "github.com/aws/aws-sdk-go-v2/service/cloudcontrol/types"
	"github.com/praetorian-inc/janus/pkg/chain"
	"github.com/praetorian-inc/janus/pkg/chain/cfg"
	"github.com/praetorian-inc/nebula/internal/helpers"
	"github.com/praetorian-inc/nebula/pkg/links/aws/base"
	"github.com/praetorian-inc/nebula/pkg/links/options"
	"github.com/praetorian-inc/nebula/pkg/types"
)

type AWSCloudControl struct {
	base.AwsReconLink
	semaphores          map[string]chan struct{}
	wg                  sync.WaitGroup
	cloudControlClients map[string]*cloudcontrol.Client
}

func (a *AWSCloudControl) Metadata() *cfg.Metadata {
	return &cfg.Metadata{Name: "AWS CloudControl"}
}

func (a *AWSCloudControl) Params() []cfg.Param {
	params := a.AwsReconLink.Params()
	params = append(params, options.AwsCommonReconOptions()...)
	params = append(params, options.AwsRegions(), options.AwsResourceType())

	return params
}

func NewAWSCloudControl(configs ...cfg.Config) chain.Link {
	cc := &AWSCloudControl{
		wg: sync.WaitGroup{},
	}
	cc.Base = chain.NewBase(cc, configs...)

	return cc
}

func (a *AWSCloudControl) Initialize() error {
	if err := a.AwsReconLink.Initialize(); err != nil {
		return err
	}

	a.initializeClients()
	a.initializeSemaphores()
	return nil
}

func (a *AWSCloudControl) initializeSemaphores() {
	a.semaphores = make(map[string]chan struct{})
	for _, region := range a.Regions {
		a.semaphores[region] = make(chan struct{}, 5)
	}
}

func (a *AWSCloudControl) initializeClients() error {
	a.cloudControlClients = make(map[string]*cloudcontrol.Client)

	for _, region := range a.Regions {
		config, err := helpers.GetAWSCfg(region, a.Profile, options.JanusParamAdapter(a.Params()))
		if err != nil {
			return fmt.Errorf("failed to create AWS config: %w", err)
		}

		a.cloudControlClients[region] = cloudcontrol.NewFromConfig(config)
	}

	return nil
}

func (a *AWSCloudControl) Process(resourceType string) error {
<<<<<<< HEAD
	for _, region := range a.Regions {
		if a.isGlobalService(resourceType, region) {
			slog.Debug("Skipping global service", "type", resourceType, "region", region)
=======
	for _, region := range a.regions {

		// Global services are only available in us-east-1
		if util.IsGlobalService(resourceType) && region != "us-east-1" {
			slog.Info("Skipping global service", "type", resourceType, "region", region)
>>>>>>> 199483f5
			continue
		}

		a.wg.Add(1)
		go a.listResourcesInRegion(resourceType, region)
	}

	a.wg.Wait()
	slog.Debug("cloudcontrol complete")
	return nil
}

<<<<<<< HEAD
func (a *AWSCloudControl) isGlobalService(resourceType, region string) bool {
	return helpers.IsGlobalService(resourceType) && region != "us-east-1"
}

=======
>>>>>>> 199483f5
func (a *AWSCloudControl) listResourcesInRegion(resourceType, region string) {
	defer a.wg.Done()

	slog.Debug("Listing resources in region", "type", resourceType, "region", region, "profile", a.Profile)

	config, err := helpers.GetAWSCfg(region, a.Profile, options.JanusParamAdapter(a.Params()))

	if err != nil {
		slog.Error("Failed to create AWS config", "error", err)
		return
	}

	accountId, err := helpers.GetAccountId(config)
	if err != nil {
		slog.Error("Failed to get account ID", "error", err, "region", region)
		return
	}

	cc := a.cloudControlClients[region]

	paginator := cloudcontrol.NewListResourcesPaginator(cc, &cloudcontrol.ListResourcesInput{
		TypeName:   &resourceType,
		MaxResults: aws.Int32(100),
	})

	for paginator.HasMorePages() {
		res, err := paginator.NextPage(a.Context())

		if err != nil {
			err, shouldBreak := a.processError(resourceType, region, err)
			if err != nil {
				slog.Error("Failed to list resources", "error", err)
				return
			}

			if shouldBreak {
				break
			}
		}

		for _, resource := range res.ResourceDescriptions {
			erd := a.resourceDescriptionToERD(resource, resourceType, accountId, region)
			a.sendResource(region, erd)
		}

	}
}

func (a *AWSCloudControl) processError(resourceType, region string, err error) (error, bool) {
	errMsg := err.Error()
	switch {
	case strings.Contains(errMsg, "TypeNotFoundException"):
		return fmt.Errorf("%s is not available in region %s", resourceType, region), true

	case strings.Contains(errMsg, "is not authorized to perform") || strings.Contains(errMsg, "AccessDeniedException"):
		return fmt.Errorf("access denied to list resources of type %s in region %s: %s", resourceType, region, errMsg), true

	case strings.Contains(errMsg, "UnsupportedActionException"):
		return fmt.Errorf("the type %s is not supported in region %s", resourceType, region), true

	case strings.Contains(errMsg, "ThrottlingException"):
		// Log throttling but don't terminate - let AWS SDK retry with backoff
		return fmt.Errorf("rate limited: %s", errMsg), false

	default:
		return fmt.Errorf("failed to ListResources of type %s in region %s: %w", resourceType, region, err), false
	}
}

func (a *AWSCloudControl) resourceDescriptionToERD(resource cctypes.ResourceDescription, rType, accountId, region string) *types.EnrichedResourceDescription {
	var erdRegion string
	if helpers.IsGlobalService(rType) {
		erdRegion = ""
	} else {
		erdRegion = region
	}

	erd := types.EnrichedResourceDescription{
		Identifier: *resource.Identifier,
		TypeName:   rType,
		Region:     erdRegion,
		Properties: *resource.Properties,
		AccountId:  accountId,
	}

	// some resources have a different ARN format than the identifier
	// so we need to parse the identifier to get the ARN
	parsed, err := arn.Parse(*resource.Identifier)
	if err != nil {
		slog.Debug("Failed to parse ARN: "+*resource.Identifier, slog.String("error", err.Error()))
		erd.Arn = erd.ToArn()
	} else {
		slog.Debug("Parsed ARN: "+*resource.Identifier, slog.String("arn", parsed.String()))
		erd.Arn = parsed
	}

	erd.Arn = erd.ToArn()

	return &erd

}

func (a *AWSCloudControl) sendResource(region string, resource *types.EnrichedResourceDescription) {
	sem := a.semaphores[region]
	sem <- struct{}{}

	defer func() { <-sem }()

	a.Send(resource)
}

func (a *AWSCloudControl) Complete() error {
	a.wg.Wait()
	return nil
}<|MERGE_RESOLUTION|>--- conflicted
+++ resolved
@@ -79,17 +79,9 @@
 }
 
 func (a *AWSCloudControl) Process(resourceType string) error {
-<<<<<<< HEAD
 	for _, region := range a.Regions {
 		if a.isGlobalService(resourceType, region) {
 			slog.Debug("Skipping global service", "type", resourceType, "region", region)
-=======
-	for _, region := range a.regions {
-
-		// Global services are only available in us-east-1
-		if util.IsGlobalService(resourceType) && region != "us-east-1" {
-			slog.Info("Skipping global service", "type", resourceType, "region", region)
->>>>>>> 199483f5
 			continue
 		}
 
@@ -102,13 +94,10 @@
 	return nil
 }
 
-<<<<<<< HEAD
 func (a *AWSCloudControl) isGlobalService(resourceType, region string) bool {
 	return helpers.IsGlobalService(resourceType) && region != "us-east-1"
 }
 
-=======
->>>>>>> 199483f5
 func (a *AWSCloudControl) listResourcesInRegion(resourceType, region string) {
 	defer a.wg.Done()
 
