package outputters

import (
	"encoding/json"
	"fmt"
	"log/slog"
	"os"
	"path/filepath"
	"strings"
	"time"

	"github.com/aws/aws-sdk-go-v2/service/sts"
	"github.com/praetorian-inc/janus-framework/pkg/chain"
	"github.com/praetorian-inc/janus-framework/pkg/chain/cfg"
	"github.com/praetorian-inc/nebula/internal/helpers"
	"github.com/praetorian-inc/nebula/internal/message"
	"github.com/praetorian-inc/nebula/pkg/links/options"
)

// NamedOutputData represents the structure that should be sent to the RuntimeJSONOutputter
// It contains both the data to be output and the filename to write it to
type NamedOutputData struct {
	OutputFilename string
	Data           any
}

// NewNamedOutputData creates a new NamedOutputData instance
func NewNamedOutputData(data any, filename string) NamedOutputData {
	return NamedOutputData{
		OutputFilename: filename,
		Data:           data,
	}
}

const defaultOutfile = "out.json"

// RuntimeJSONOutputter allows specifying the output file at runtime
// rather than at initialization time
type RuntimeJSONOutputter struct {
	*BaseFileOutputter
	indent  int
	output  []any
	outfile string
}

// NewRuntimeJSONOutputter creates a new RuntimeJSONOutputter
func NewRuntimeJSONOutputter(configs ...cfg.Config) chain.Outputter {
	j := &RuntimeJSONOutputter{}
	j.BaseFileOutputter = NewBaseFileOutputter(j, configs...)
	return j
}

// Initialize sets up the outputter but doesn't open a file yet
func (j *RuntimeJSONOutputter) Initialize() error {
	// Get output directory
	outputDir, err := cfg.As[string](j.Arg("output"))
	if err != nil {
		outputDir = "nebula-output" // Fallback default
	}

	// Get default output file (can be overridden at runtime)
	outfile, err := cfg.As[string](j.Arg("outfile"))
	if err != nil {
		outfile = defaultOutfile // Fallback default
	}

	// If custom filename provided, prepend with output directory
	if outfile != defaultOutfile {
		// Apply platform-specific enhancement to the filename
		enhancedFilename := j.enhanceFilenameWithPlatformInfo(outfile)
		outfile = filepath.Join(outputDir, enhancedFilename)
		slog.Debug("using enhanced filename with output directory", "original", filepath.Base(enhancedFilename), "enhanced", enhancedFilename)
	} else {
		// Create context-rich filename based on available parameters
		contextualName := j.generateContextualFilename()
		if contextualName != "" {
			outfile = filepath.Join(outputDir, contextualName)
			slog.Debug("using contextual filename", "filename", outfile)
		} else {
			outfile = filepath.Join(outputDir, outfile)
		}
	}

	j.outfile = outfile

	// Ensure output directory exists early to prevent runtime errors
	if err := j.EnsureOutputPath(j.outfile); err != nil {
		return fmt.Errorf("failed to create output directory: %w", err)
	}

	// Get indentation setting
	indent, err := cfg.As[int](j.Arg("indent"))
	if err != nil {
		indent = 0
	}
	j.indent = indent

	slog.Debug("initialized runtime JSON outputter", "default_file", j.outfile, "indent", j.indent)
	return nil
}

// Output stores a value in memory for later writing
func (j *RuntimeJSONOutputter) Output(val any) error {
	// Check if we received an OutputData structure
	if outputData, ok := val.(NamedOutputData); ok {
		// If filename is provided, update the output file
		if outputData.OutputFilename != "" && j.outfile == defaultOutfile {
			j.SetOutputFile(outputData.OutputFilename)
		}
		// Add the actual data to our output list
		j.output = append(j.output, outputData.Data)
	} else {
		// Handle the original case where just data is provided
		j.output = append(j.output, val)
	}
	return nil
}

// SetOutputFile allows changing the output file at runtime
func (j *RuntimeJSONOutputter) SetOutputFile(filename string) {
	j.outfile = filename
	// Ensure the new path's directory exists
	if err := j.EnsureOutputPath(filename); err != nil {
		slog.Error("failed to create directory for new output file", "filename", filename, "error", err)
	}
	slog.Debug("changed JSON output file", "filename", filename)
}

// Complete writes all stored outputs to the specified file
func (j *RuntimeJSONOutputter) Complete() error {
	// Check for module-specific parameters one more time at completion
	// in case they're available now but weren't during initialization
	if filepath.Base(j.outfile) == defaultOutfile || strings.Contains(j.outfile, "out-") {
		// Get output directory
		outputDir, err := cfg.As[string](j.Arg("output"))
		if err != nil {
			outputDir = "nebula-output" // Fallback default
		}

		// Try to generate a contextual filename now that all parameters are available
		contextualName := j.generateContextualFilename()
		if contextualName != "" && !strings.Contains(contextualName, "out-") {
			j.outfile = filepath.Join(outputDir, contextualName)
			slog.Debug("updated to module-specific filename at completion", "filename", j.outfile)
		}
	}

	slog.Debug("writing JSON output", "filename", j.outfile, "entries", len(j.output))

	// Ensure the directory exists (using base functionality)
	if err := j.EnsureOutputPath(j.outfile); err != nil {
		return fmt.Errorf("error creating directory for JSON file %s: %w", j.outfile, err)
	}

	writer, err := os.Create(j.outfile)
	if err != nil {
		return fmt.Errorf("error creating JSON file %s: %w", j.outfile, err)
	}
	defer writer.Close()

	encoder := json.NewEncoder(writer)
	encoder.SetIndent("", strings.Repeat(" ", j.indent))

	err = encoder.Encode(j.output)
	if err != nil {
		return err
	}

	message.Success("JSON output written to: %s", j.outfile)
	return nil
}

// generateContextualFilename creates a filename with appropriate context to avoid overwrites
func (j *RuntimeJSONOutputter) generateContextualFilename() string {
	timestamp := time.Now().Format("20060102-150405")

	// Debug all available parameters
	slog.Debug("generateContextualFilename: checking available parameters", "allArgs", j.Args())

	// Get module name if provided by the module
	moduleName, moduleErr := cfg.As[string](j.Arg("module-name"))
	if moduleErr != nil || moduleName == "" {
		moduleName = "recon" // fallback for missing or empty module name
		slog.Debug("module-name not found or empty, using fallback", "fallback", moduleName, "error", moduleErr)
	} else {
		slog.Debug("found module-name parameter", "moduleName", moduleName)
	}

	// Try to infer platform from available parameters
	// AWS parameters - check if profile parameter exists (even if empty)
	if _, err := cfg.As[string](j.Arg("profile")); err == nil {
		// Profile parameter exists (might be empty for env vars), this is an AWS command
		slog.Debug("Found AWS profile parameter, generating AWS filename", "moduleName", moduleName)
		return j.generateAWSFilename(moduleName)
<<<<<<< HEAD
	}

	// Azure parameters - check for tenant ID in output metadata first, then subscription
	if tenantID := j.extractTenantFromMetadata(); tenantID != "" {
		slog.Debug("Found tenant ID in metadata, generating Azure filename", "tenantID", tenantID, "moduleName", moduleName)
		return fmt.Sprintf("%s-%s.json", moduleName, tenantID)
	}
	
=======
	}

	// Azure parameters
>>>>>>> 28330902
	if subscriptions, err := cfg.As[[]string](j.Arg("subscription")); err == nil && len(subscriptions) > 0 && subscriptions[0] != "" {
		slog.Debug("Found Azure subscription, generating Azure filename", "subscription", subscriptions[0], "moduleName", moduleName)
		// This is an Azure command
		return j.generateAzureFilename(moduleName)
	}

	// GCP parameters
	if project, err := cfg.As[string](j.Arg("project")); err == nil && project != "" {
		slog.Debug("Found GCP project, generating GCP filename", "project", project, "moduleName", moduleName)
		// This is a GCP command
		return j.generateGCPFilename(moduleName)
	}

	// Fallback to timestamp
	slog.Debug("No platform parameters found, using timestamp fallback")
	return fmt.Sprintf("out-%s.json", timestamp)
}

// generateAWSFilename creates AWS-specific filenames in format: {module-name}-{account}.json
func (j *RuntimeJSONOutputter) generateAWSFilename(moduleName string) string {
	// Get profile name - might be empty when using environment variables
	profile, err := cfg.As[string](j.Arg("profile"))
	if err != nil {
		profile = "" // No profile specified
	}

	// Use consistent cache key logic - empty profile uses "default" as cache key
	cacheKey := profile
	if cacheKey == "" {
		cacheKey = "default"
	}

	// Always try to get account ID from the cached authentication data first
	if accountID := j.getAWSAccountFromCache(cacheKey); accountID != "" {
		slog.Debug("using account ID for filename", "accountID", accountID, "profile", profile, "cacheKey", cacheKey)
		return fmt.Sprintf("%s-%s.json", moduleName, accountID)
	}

	slog.Debug("account ID not found in cache", "profile", profile, "cacheKey", cacheKey)

	// Only use profile name if it's explicitly set (not empty)
	if profile != "" {
		return fmt.Sprintf("%s-%s.json", moduleName, profile)
	}

	// Fallback to module name only when no profile and no account ID
	slog.Debug("using module name only for filename")
	return fmt.Sprintf("%s.json", moduleName)
}

// getAWSAccountFromCache retrieves the AWS account ID from the cached authentication data
func (j *RuntimeJSONOutputter) getAWSAccountFromCache(profile string) string {
	// Access the same ProfileIdentity cache used during authentication
	slog.Debug("looking up profile in cache", "profile", profile)
	if value, ok := helpers.ProfileIdentity.Load(profile); ok {
		slog.Debug("found profile in cache", "profile", profile)
		if principal, ok := value.(sts.GetCallerIdentityOutput); ok && principal.Account != nil {
			accountID := *principal.Account
			slog.Debug("extracted account ID from cache", "accountID", accountID, "profile", profile)
			return accountID
		} else {
			slog.Debug("failed to extract account ID from cached principal", "profile", profile)
		}
	} else {
		slog.Debug("profile not found in cache", "profile", profile)
	}
	return ""
}

// generateAzureFilename creates Azure-specific filenames in format: {module-name}-{subscription}.json
func (j *RuntimeJSONOutputter) generateAzureFilename(moduleName string) string {
	// Handle special DevOps case first
	if devopsOrg, orgErr := cfg.As[string](j.Arg("devops-org")); orgErr == nil && devopsOrg != "" {
		if devopsProject, projErr := cfg.As[string](j.Arg("devops-project")); projErr == nil && devopsProject != "" {
			return fmt.Sprintf("%s-%s-%s.json", moduleName, devopsOrg, devopsProject)
		}
		return fmt.Sprintf("%s-%s.json", moduleName, devopsOrg)
	}

	// Standard Azure subscription format
	if subscriptions, err := cfg.As[[]string](j.Arg("subscription")); err == nil && len(subscriptions) > 0 {
		subscription := subscriptions[0]
		if subscription == "all" {
			return fmt.Sprintf("%s-all-subscriptions.json", moduleName)
		}
		return fmt.Sprintf("%s-%s.json", moduleName, subscription)
	}

	// Fallback to module name only
	return fmt.Sprintf("%s.json", moduleName)
}

// generateGCPFilename creates GCP-specific filenames in format: {module-name}-{project}.json
func (j *RuntimeJSONOutputter) generateGCPFilename(moduleName string) string {
	// Try to get GCP project ID
	if projectId, err := cfg.As[string](j.Arg("project")); err == nil && projectId != "" {
		return fmt.Sprintf("%s-%s.json", moduleName, projectId)
	}

	// Fallback to module name only
	return fmt.Sprintf("%s.json", moduleName)
}

// enhanceFilenameWithPlatformInfo adds platform-specific identifiers to the filename before the extension
// Examples: "find-secrets.json" -> "find-secrets-terraform.json", "report.json" -> "report-my-subscription.json"
func (j *RuntimeJSONOutputter) enhanceFilenameWithPlatformInfo(filename string) string {
	// Get the file extension and base name
	ext := filepath.Ext(filename)
	baseName := strings.TrimSuffix(filename, ext)

	// Check for AWS profile parameter (should be available from module's WithInputParam)
	if profile, err := cfg.As[string](j.Arg("profile")); err == nil {
		// Use consistent cache key logic
		cacheKey := profile
		if cacheKey == "" {
			cacheKey = "default"
		}

		// Try to get account ID from the cached authentication data
		if accountID := j.getAWSAccountFromCache(cacheKey); accountID != "" {
			return fmt.Sprintf("%s-%s%s", baseName, accountID, ext)
		}

		// Fallback to profile name if explicitly set and account ID not available
		if profile != "" {
			return fmt.Sprintf("%s-%s%s", baseName, profile, ext)
		}
	}

	// Check for Azure subscription (it's a []string, so get the first one)
	if subscriptions, err := cfg.As[[]string](j.Arg("subscription")); err == nil && len(subscriptions) > 0 && subscriptions[0] != "" {
		subscription := subscriptions[0]
		// Handle "all" case or long subscription IDs by truncating/cleaning
		if subscription == "all" {
			return fmt.Sprintf("%s-all-subscriptions%s", baseName, ext)
		}
		// If it looks like a GUID, take just the first part
		if len(subscription) > 8 && strings.Contains(subscription, "-") {
			subscription = strings.Split(subscription, "-")[0]
		}
		return fmt.Sprintf("%s-%s%s", baseName, subscription, ext)
	}

	// TODO: Add GCP project support when available
	// if project, err := cfg.As[string](j.Arg("project")); err == nil && project != "" {
	//     return fmt.Sprintf("%s-%s%s", baseName, project, ext)
	// }

	// No platform info found, return original filename
	return filename
}

<<<<<<< HEAD
// extractTenantFromMetadata looks for tenant ID in the output data metadata
func (j *RuntimeJSONOutputter) extractTenantFromMetadata() string {
	// Check if we have any output data
	if len(j.output) == 0 {
		return ""
	}

	// Check if the first output item has metadata with tenant ID
	firstOutput := j.output[0]
	outputMap, ok := firstOutput.(map[string]any)
	if !ok {
		return ""
	}

	metadata, ok := outputMap["metadata"].(map[string]any)
	if !ok {
		return ""
	}

	tenantID, ok := metadata["tenantId"].(string)
	if !ok || tenantID == "" || tenantID == "unknown" {
		return ""
	}

	return tenantID
}

=======
>>>>>>> 28330902
// Params defines the parameters accepted by this outputter
func (j *RuntimeJSONOutputter) Params() []cfg.Param {
	// Note: Platform parameters (profile, subscription, project) are passed from modules
	// and accessed via j.Arg() but not declared here to avoid conflicts
	return []cfg.Param{
		cfg.NewParam[string]("outfile", "the default file to write the JSON to (can be changed at runtime)").WithDefault(defaultOutfile),
		cfg.NewParam[int]("indent", "the number of spaces to use for the JSON indentation").WithDefault(0),
		cfg.NewParam[string]("module-name", "the name of the module for dynamic file naming"),
		options.OutputDir(),
	}
}<|MERGE_RESOLUTION|>--- conflicted
+++ resolved
@@ -192,20 +192,13 @@
 		// Profile parameter exists (might be empty for env vars), this is an AWS command
 		slog.Debug("Found AWS profile parameter, generating AWS filename", "moduleName", moduleName)
 		return j.generateAWSFilename(moduleName)
-<<<<<<< HEAD
-	}
 
 	// Azure parameters - check for tenant ID in output metadata first, then subscription
 	if tenantID := j.extractTenantFromMetadata(); tenantID != "" {
 		slog.Debug("Found tenant ID in metadata, generating Azure filename", "tenantID", tenantID, "moduleName", moduleName)
 		return fmt.Sprintf("%s-%s.json", moduleName, tenantID)
 	}
-	
-=======
-	}
-
-	// Azure parameters
->>>>>>> 28330902
+
 	if subscriptions, err := cfg.As[[]string](j.Arg("subscription")); err == nil && len(subscriptions) > 0 && subscriptions[0] != "" {
 		slog.Debug("Found Azure subscription, generating Azure filename", "subscription", subscriptions[0], "moduleName", moduleName)
 		// This is an Azure command
@@ -358,7 +351,6 @@
 	return filename
 }
 
-<<<<<<< HEAD
 // extractTenantFromMetadata looks for tenant ID in the output data metadata
 func (j *RuntimeJSONOutputter) extractTenantFromMetadata() string {
 	// Check if we have any output data
@@ -386,8 +378,7 @@
 	return tenantID
 }
 
-=======
->>>>>>> 28330902
+
 // Params defines the parameters accepted by this outputter
 func (j *RuntimeJSONOutputter) Params() []cfg.Param {
 	// Note: Platform parameters (profile, subscription, project) are passed from modules
