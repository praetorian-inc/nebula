--- conflicted
+++ resolved
@@ -23,10 +23,6 @@
 	Location        string                 `json:"location"`
 	SubscriptionID  string                 `json:"subscriptionId"`
 	Properties      map[string]interface{} `json:"properties,omitempty"`
-<<<<<<< HEAD
-	Commands        []Command              `json:"commands,omitempty"` // Array of commands and outputs
-=======
->>>>>>> 2fddb4dd
 }
 
 // ARGTemplateLoader handles loading and validating ARG query templates
@@ -34,20 +30,8 @@
 	Templates []*ARGQueryTemplate
 }
 
-<<<<<<< HEAD
-// Command represents the input and output of a command that requires manual triage
-type Command struct {
-	Command                   string `json:"command"`
-	Description               string `json:"description"`
-	ExpectedOutputDescription string `json:"expected_output_description"`
-	ActualOutput              string `json:"actual_output"`
-	ExitCode                  int    `json:"exit_code"`
-	Error                     string `json:"error,omitempty"`
-}
-=======
 type TemplateCategory string
 
 const (
 	PublicAccess TemplateCategory = "Public Access"
-)
->>>>>>> 2fddb4dd
+)