package options

import (
	"os"
	"path/filepath"
	"regexp"
	"strings"

	"github.com/praetorian-inc/janus-framework/pkg/chain/cfg"
	"github.com/praetorian-inc/nebula/pkg/types"
)

var AwsAccessKeyIdOpt = types.Option{
	Name:        "access-key-id",
	Short:       "k",
	Description: "AWS access key ID",
	Required:    true,
	Type:        types.String,
	Value:       "",
	ValueFormat: regexp.MustCompile("([^A-Z0-9]|^)(AKIA|A3T|AGPA|AIDA|AROA|AIPA|ANPA|ANVA|ASIA)[A-Z0-9]{12,}"),
}

var AwsAccountIdOpt = types.Option{
	Name:        "account-id",
	Short:       "i",
	Description: "AWS account ID",
	Required:    true,
	Type:        types.String,
	Value:       "",
	ValueFormat: regexp.MustCompile("[0-9]{12}"),
}

var AwsRegionOpt = types.Option{
	Name:        "region",
	Short:       "r",
	Description: "AWS region",
	Required:    true,
	Type:        types.String,
	Value:       "us-east-1",
}

var AwsRegionsOpt = types.Option{
	Name:        "regions",
	Short:       "r",
	Description: "Comma separated list of AWS regions. Can be 'all' for all regions.",
	Required:    true,
	Type:        types.String,
	Value:       "",
}

var AwsResourceTypeOpt = types.Option{
	Name:        "resource-type",
	Short:       "t",
	Description: "AWS Cloud Control resource type",
	Required:    true,
	Type:        types.String,
	Value:       "",
	ValueFormat: regexp.MustCompile("^(AWS::[a-zA-Z0-9:]+|ALL|all)$"),
}

var FindSecretsTypes = []string{
	"AWS::CloudFormation::Stack",
	"AWS::Lambda::Function",
	"AWS::Lambda::Function::Code",
	"AWS::EC2::Instance",
	"AWS::ECR::Repository",
	"AWS::ECR::PublicRepository",
	"AWS::ECS::TaskDefinition",
	"AWS::SSM::Parameter",
	"AWS::SSM::Document",
	"AWS::StepFunctions::StateMachine",
	"ALL",
}

var AwsFindSecretsResourceType = types.Option{
	Name:        "secret-resource-types",
	Short:       "t",
	Description: "Comma separated list of AWS services. Currently supported types: " + strings.Join(FindSecretsTypes, ", "),
	Required:    true,
	Type:        types.String,
	Value:       "",
	ValueList:   FindSecretsTypes,
}

var AwsResourceIdOpt = types.Option{
	Name:        "resource-id",
	Short:       "i",
	Description: "AWS Cloud Control resource identifier",
	Required:    true,
	Type:        types.String,
	Value:       "",
}

var AwsResourceNameOpt = types.Option{
	Name:        "name",
	Short:       "n",
	Description: "AWS resource name",
	Required:    true,
	Type:        types.String,
	Value:       "",
}

var AwsSummaryServicesOpt = types.Option{
	Name:        "summary",
	Short:       "s",
	Description: "Use the cost explorer API to get a summary of services",
	Required:    false,
	Type:        types.Bool,
	Value:       "",
}

var AwsActionOpt = types.Option{
	Name:        "action",
	Short:       "a",
	Description: "AWS IAM action",
	Required:    true,
	Type:        types.String,
	Value:       "",
}

var AwsProfileOpt = types.Option{
	Name:        "profile",
	Short:       "p",
	Description: "AWS shared credentials profile",
	Required:    false,
	Type:        types.String,
	Value:       "",
}

var AwsProfileListOpt = types.Option{
	Name:        "profile-list",
	Short:       "l",
	Description: "List of AWS shared credentials profiles",
	Required:    false,
	Type:        types.String,
	Value:       "",
}

var AwsScanTypeOpt = types.Option{
	Name:        "scan-type",
	Short:       "s",
	Description: "Scan type - 'full' for all resources or 'summary' for key services",
	Required:    true,
	Type:        types.String,
	Value:       "full",
	ValueList:   []string{"full", "summary"},
}

var AwsCacheDirOpt = types.Option{
	Name:        "cache-dir",
	Description: "Directory to store API response cache files",
	Required:    false,
	Type:        types.String,
	Value:       filepath.Join(os.TempDir(), "nebula-cache"),
}

var AwsCacheExtOpt = types.Option{
	Name:        "cache-ext",
	Description: "Name of AWS API response cache files extension \nWarning! Changing the cache file extension may lead to unintended file deletion during automatic cache cleanup.",
	Required:    false,
	Type:        types.String,
	Value:       ".aws-cache",
}

var AwsCacheTTLOpt = types.Option{
	Name:        "cache-ttl",
	Description: "TTL for cached responses in seconds",
	Required:    false,
	Type:        types.Int,
	Value:       "3600",
}

var AwsDisableCacheOpt = types.Option{
	Name:        "disable-cache",
	Description: "Disable API response caching",
	Required:    false,
	Type:        types.Bool,
	Value:       "false",
}

var AwsCacheErrorRespOpt = types.Option{
	Name:        "cache-error-resp",
	Description: "Cache error response",
	Required:    false,
	Type:        types.Bool,
	Value:       "false",
}

var AwsCacheErrorRespTypesOpt = types.Option{
	Name:        "cache-error-resp-type",
	Description: "A comma-separated list of strings specifying cache error response types, e.g., TypeNotFoundException, AccessDeniedException. Use all to represent any error.",
	Required:    false,
	Type:        types.String,
	Value:       "",
}

// Janus Options

func AwsRegions() cfg.Param {
	return cfg.NewParam[[]string]("regions", "AWS regions to scan").
		WithDefault([]string{"all"}).
		WithRegex(regexp.MustCompile(`(?i)^[a-z]{2}\-([a-z]+\-){1,2}\d|all$`)).
		WithShortcode("r")
}

func AwsProfile() cfg.Param {
	return cfg.NewParam[string]("profile", "AWS profile to use").
		WithShortcode("p")
}

func AwsProfileDir() cfg.Param {
	return cfg.NewParam[string]("profile-dir", "Set to override the default AWS profile directory")
}

func AwsResourceType() cfg.ParamImpl[[]string] {
	return cfg.NewParam[[]string]("resource-type", "AWS Cloud Control resource type").
		WithRegex(regexp.MustCompile("^(AWS::[a-zA-Z0-9:]+|all|ALL)$")).
		WithShortcode("t").
		WithDefault([]string{"all"})
}

func AwsResourceArn() cfg.Param {
	return cfg.NewParam[[]string]("resource-arn", "AWS Cloud Control resource ARN").
		WithShortcode("a").
		WithRegex(regexp.MustCompile("^arn:aws:.*$")).
		AsRequired()
}

func AwsCacheDir() cfg.Param {
	return cfg.NewParam[string]("cache-dir", "Directory to store API response cache files").
		WithDefault(filepath.Join(os.TempDir(), "nebula-cache"))
}

func AwsCacheExt() cfg.Param {
	return cfg.NewParam[string]("cache-ext", "Name of AWS API response cache files extension").
		WithDefault(".aws-cache")
}

func AwsCacheTTL() cfg.Param {
	return cfg.NewParam[int]("cache-ttl", "TTL for cached responses in seconds").
		WithDefault(3600)
}

func AwsCacheErrorTypes() cfg.Param {
	return cfg.NewParam[string]("cache-error-resp-type", "A comma-separated list of strings specifying cache error response types, e.g., TypeNotFoundException, AccessDeniedException. Use all to represent any error.")
}

func AwsOrgPoliciesFile() cfg.Param {
	return cfg.NewParam[string]("org-policies", "Path to AWS organization policies JSON file from get-org-policies module").
		WithShortcode("o")
}

func AwsCacheErrorResp() cfg.Param {
	return cfg.NewParam[bool]("cache-error-resp", "Cache error response").
		WithDefault(false)
}

func AwsDisableCache() cfg.Param {
	return cfg.NewParam[bool]("disable-cache", "Disable API response caching").
		WithDefault(false)
}

func AwsOrgPolicies() cfg.Param {
	return cfg.NewParam[string]("org-policies", "Enable organization policies").
		WithShortcode("op")
}

func AwsReconBaseOptions() []cfg.Param {
	return []cfg.Param{
		AwsProfile(),
		AwsProfileDir(),
		AwsCacheDir(),
		AwsCacheExt(),
		AwsCacheTTL(),
		AwsCacheErrorTypes(),
		AwsCacheErrorResp(),
		AwsDisableCache(),
		AwsOpsecLevel(),
	}
}

func AwsCommonReconOptions() []cfg.Param {
	baseOpts := AwsReconBaseOptions()
	return append(baseOpts, []cfg.Param{
		AwsRegions(),
		AwsResourceType(),
	}...)
}

func AwsAccessKeyId() cfg.Param {
	return cfg.NewParam[[]string]("access-key-id", "AWS access key ID").
		WithRegex(regexp.MustCompile("([^A-Z0-9]|^)(AKIA|A3T|AGPA|AIDA|AROA|AIPA|ANPA|ANVA|ASIA)[A-Z0-9]{12,}")).
		WithShortcode("k").
		AsRequired()
}

func AwsAccountId() cfg.Param {
	return cfg.NewParam[[]string]("account-id", "AWS account ID").
		WithRegex(regexp.MustCompile("[0-9]{12}")).
		WithShortcode("i").
		AsRequired()
}

func AwsAction() cfg.Param {
	return cfg.NewParam[[]string]("action", "AWS IAM action").
		WithShortcode("a").
		AsRequired()
}

func AwsRoleArn() cfg.Param {
	return cfg.NewParam[string]("role-arn", "AWS Role ARN to assume for console access").
		WithShortcode("R")
}

func AwsSessionDuration() cfg.Param {
	return cfg.NewParam[int]("duration", "Session duration in seconds (900-3600)").
		WithShortcode("d").
		WithDefault(3600)
}

func AwsMfaToken() cfg.Param {
	return cfg.NewParam[string]("mfa-token", "MFA token code for role assumption").
		WithShortcode("m")
}

func AwsRoleSessionName() cfg.Param {
	return cfg.NewParam[string]("role-session-name", "Name for the assumed role session").
		WithDefault("nebula-console-session")
}

func AwsFederationName() cfg.Param {
	return cfg.NewParam[string]("federation-name", "Name for federation token").
		WithDefault("nebula-federation")
}

<<<<<<< HEAD
func AwsEnableEC2SecurityEnrichment() cfg.Param {
	return cfg.NewParam[bool]("enable-ec2-security-enrichment", "Enable EC2 security group enrichment for public resources").
		WithShortcode("e").
		WithDefault(false)
=======
func AwsCdkQualifiers() cfg.Param {
	return cfg.NewParam[[]string]("cdk-qualifiers", "CDK bootstrap qualifiers to check").
		WithDefault([]string{"hnb659fds"}).
		WithShortcode("q")
}

func AwsOpsecLevel() cfg.Param {
	return cfg.NewParam[string]("opsec_level", "Operational security level for AWS operations").
		WithDefault("none")
>>>>>>> 091eac54
}<|MERGE_RESOLUTION|>--- conflicted
+++ resolved
@@ -333,12 +333,12 @@
 		WithDefault("nebula-federation")
 }
 
-<<<<<<< HEAD
 func AwsEnableEC2SecurityEnrichment() cfg.Param {
 	return cfg.NewParam[bool]("enable-ec2-security-enrichment", "Enable EC2 security group enrichment for public resources").
 		WithShortcode("e").
 		WithDefault(false)
-=======
+}
+
 func AwsCdkQualifiers() cfg.Param {
 	return cfg.NewParam[[]string]("cdk-qualifiers", "CDK bootstrap qualifiers to check").
 		WithDefault([]string{"hnb659fds"}).
@@ -348,5 +348,4 @@
 func AwsOpsecLevel() cfg.Param {
 	return cfg.NewParam[string]("opsec_level", "Operational security level for AWS operations").
 		WithDefault("none")
->>>>>>> 091eac54
 }