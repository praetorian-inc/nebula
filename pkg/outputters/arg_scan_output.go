package outputters

import (
	"encoding/json"
	"fmt"
	"os"
	"reflect"
	"strings"
	"time"

	"github.com/praetorian-inc/janus-framework/pkg/chain"
	"github.com/praetorian-inc/janus-framework/pkg/chain/cfg"
	"github.com/praetorian-inc/nebula/internal/message"
	"github.com/praetorian-inc/nebula/pkg/templates"
	"github.com/praetorian-inc/tabularium/pkg/model/model"
)

// Command represents the input and output of a command that requires manual triage
// This is a local copy of enricher.Command to avoid import cycles
type Command struct {
	Command                   string `json:"command"`
	Description               string `json:"description"`
	ExpectedOutputDescription string `json:"expected_output_description"`
	ActualOutput              string `json:"actual_output"`
	ExitCode                  int    `json:"exit_code"`
	Error                     string `json:"error,omitempty"`
}

// ARGScanOutput represents the complete output structure with template metadata
type ARGScanOutput struct {
	Metadata ARGScanMetadata `json:"metadata"`
	Findings []any           `json:"findings"`
}

// ARGScanMetadata contains information about the scan and template details
type ARGScanMetadata struct {
	ScanDate   time.Time                              `json:"scanDate"`
	TotalCount int                                    `json:"totalFindings"`
	Templates  map[string]*templates.ARGQueryTemplate `json:"templates"`
}

// ARGScanJSONOutputter is specialized for ARG scan results with template metadata
type ARGScanJSONOutputter struct {
	*BaseFileOutputter
	indent    int
	findings  []any
	templates map[string]*templates.ARGQueryTemplate
	outfile   string
	scanDate  time.Time
}

// NewARGScanJSONOutputter creates a new ARGScanJSONOutputter
func NewARGScanJSONOutputter(configs ...cfg.Config) chain.Outputter {
	j := &ARGScanJSONOutputter{
		templates: make(map[string]*templates.ARGQueryTemplate),
		scanDate:  time.Now(),
	}
	j.BaseFileOutputter = NewBaseFileOutputter(j, configs...)
	return j
}

// Initialize sets up the outputter
func (j *ARGScanJSONOutputter) Initialize() error {
	// Get output directory and filename (reuse logic from RuntimeJSONOutputter)
	outputDir, err := cfg.As[string](j.Arg("output"))
	if err != nil {
		outputDir = "nebula-output"
	}

	// Generate contextual filename
	moduleName, err := cfg.As[string](j.Arg("module-name"))
	if err != nil {
		moduleName = "arg-scan"
	}

	// Generate Azure-specific filename
	if subscriptions, err := cfg.As[[]string](j.Arg("subscription")); err == nil && len(subscriptions) > 0 {
		subscription := subscriptions[0]
		if subscription == "all" {
			j.outfile = fmt.Sprintf("%s/%s-all-subscriptions.json", outputDir, moduleName)
		} else {
			j.outfile = fmt.Sprintf("%s/%s-%s.json", outputDir, moduleName, subscription)
		}
	} else {
		j.outfile = fmt.Sprintf("%s/%s.json", outputDir, moduleName)
	}

	// Ensure directory exists
	if err := j.EnsureOutputPath(j.outfile); err != nil {
		return fmt.Errorf("failed to create output directory: %w", err)
	}

	// Get indentation setting
	indent, err := cfg.As[int](j.Arg("indent"))
	if err != nil {
		indent = 2 // Default to 2 for readability
	}
	j.indent = indent

	return nil
}

// Output processes findings and collects template metadata
func (j *ARGScanJSONOutputter) Output(val any) error {
	// Handle NamedOutputData wrapper
	if outputData, ok := val.(NamedOutputData); ok {
		return j.processFinding(outputData.Data)
	}
	return j.processFinding(val)
}

// processFinding extracts template information and stores the finding
func (j *ARGScanJSONOutputter) processFinding(finding any) error {
	j.findings = append(j.findings, finding)

	// Try to extract template information from different types
	var templateID string

	// Check if it's an AzureResource from the model package (value or pointer)
	if azureResource, ok := finding.(model.AzureResource); ok {
		if azureResource.Properties != nil {
			if id, exists := azureResource.Properties["templateID"]; exists {
				if templateIDStr, ok := id.(string); ok {
					templateID = templateIDStr
				}
			}
		}
	} else if azureResource, ok := finding.(*model.AzureResource); ok {
		if azureResource.Properties != nil {
			if id, exists := azureResource.Properties["templateID"]; exists {
				if templateIDStr, ok := id.(string); ok {
					templateID = templateIDStr
				}
			}
		}
	} else if findingMap, ok := finding.(map[string]any); ok {
		if properties, ok := findingMap["properties"].(map[string]any); ok {
			if id, ok := properties["templateID"].(string); ok {
				templateID = id
			}
		}
	}

	if templateID != "" {
		// Load template details if we haven't seen this template ID before
		if _, exists := j.templates[templateID]; !exists {
			j.loadTemplateDetails(templateID)
		}
	}

	return nil
}

// loadTemplateDetails loads template metadata for a given template ID
func (j *ARGScanJSONOutputter) loadTemplateDetails(templateID string) {
	// Initialize template loader
	var loader *templates.TemplateLoader
	var err error

	// Check if user specified a template directory
	if templateDir, dirErr := cfg.As[string](j.Arg("template-dir")); dirErr == nil && templateDir != "" {
		// User specified directory - use ONLY user templates
		loader, err = templates.NewTemplateLoader(templates.UserTemplatesOnly)
		if err != nil {
			message.Error("Failed to initialize template loader: %v", err)
			j.templates[templateID] = nil
			return
		}

		if err := loader.LoadUserTemplates(templateDir); err != nil {
			message.Error("Failed to load templates from %s: %v", templateDir, err)
			j.templates[templateID] = nil
			return
		}
	} else {
		// No template directory specified - use embedded templates
		loader, err = templates.NewTemplateLoader(templates.LoadEmbedded)
		if err != nil {
			message.Error("Failed to initialize template loader: %v", err)
			j.templates[templateID] = nil
			return
		}
	}

	// Find the template by ID
	templatesList := loader.GetTemplates()
	for _, template := range templatesList {
		if template.ID == templateID {
			j.templates[templateID] = template
			return
		}
	}

	// Template not found - this shouldn't happen for valid templateIDs
	message.Warning("Template with ID '%s' not found among %d available templates", templateID, len(templatesList))
	j.templates[templateID] = nil
}

// SetTemplateDetails allows the ARG scan module to provide template metadata
func (j *ARGScanJSONOutputter) SetTemplateDetails(templates map[string]*templates.ARGQueryTemplate) {
	j.templates = templates
}

// Complete writes the structured output with template metadata
func (j *ARGScanJSONOutputter) Complete() error {
	// Create the complete output structure
	output := ARGScanOutput{
		Metadata: ARGScanMetadata{
			ScanDate:   j.scanDate,
			TotalCount: len(j.findings),
			Templates:  j.templates,
		},
		Findings: j.findings,
	}

	// Write to file
	writer, err := os.Create(j.outfile)
	if err != nil {
		return fmt.Errorf("error creating JSON file %s: %w", j.outfile, err)
	}
	defer writer.Close()

	encoder := json.NewEncoder(writer)
	encoder.SetIndent("", strings.Repeat(" ", j.indent))

	// Go's JSON encoder handles all special character escaping automatically
	err = encoder.Encode(output)
	if err != nil {
		return fmt.Errorf("error encoding JSON: %w", err)
	}

	message.Success("ARG scan JSON output written to: %s", j.outfile)

	// Generate markdown report
	if err := j.writeMarkdownReport(); err != nil {
		message.Warning("Failed to generate markdown report: %v", err)
		// Don't fail the entire operation for markdown generation issues
	}

	return nil
}

// writeMarkdownReport generates a markdown report alongside the JSON output
func (j *ARGScanJSONOutputter) writeMarkdownReport() error {
	// Generate markdown filename from JSON filename
	markdownFile := strings.Replace(j.outfile, ".json", ".md", 1)

	writer, err := os.Create(markdownFile)
	if err != nil {
		return fmt.Errorf("error creating markdown file %s: %w", markdownFile, err)
	}
	defer writer.Close()

	// Write the report sections
	j.writeSummarySection(writer)
	j.writeTemplateDetails(writer)

	message.Success("ARG scan markdown report written to: %s", markdownFile)
	return nil
}

// extractTemplateIDAndResource extracts template ID and normalizes finding to AzureResource
// Handles model.AzureResource (value), *model.AzureResource (pointer), and map[string]any (generic maps)
func (j *ARGScanJSONOutputter) extractTemplateIDAndResource(finding any) (string, *model.AzureResource) {
	switch f := finding.(type) {
	case model.AzureResource:
		// Handle value type
		if f.Properties != nil {
			if id, exists := f.Properties["templateID"]; exists {
				if templateID, ok := id.(string); ok {
					return templateID, &f
				}
			}
		}
	case *model.AzureResource:
		// Handle pointer type
		if f != nil && f.Properties != nil {
			if id, exists := f.Properties["templateID"]; exists {
				if templateID, ok := id.(string); ok {
					return templateID, f
				}
			}
		}
	case map[string]any:
		// Handle generic map - convert to AzureResource
		templateID := ""
		if properties, ok := f["properties"].(map[string]any); ok {
			if id, ok := properties["templateID"].(string); ok {
				templateID = id
			}
		}
		if templateID != "" {
			// Convert map to AzureResource struct
			azureResource := &model.AzureResource{}
			if name, ok := f["name"].(string); ok {
				azureResource.Name = name
			}
			if resourceType, ok := f["type"].(string); ok {
				azureResource.ResourceType = model.CloudResourceType(resourceType)
			}
			if location, ok := f["location"].(string); ok {
				azureResource.Region = location
			}
			if subscriptionId, ok := f["subscriptionId"].(string); ok {
				azureResource.AccountRef = subscriptionId
			}
			if properties, ok := f["properties"].(map[string]any); ok {
				azureResource.Properties = properties
			}
			return templateID, azureResource
		}
	}
	return "", nil
}

// writeSummarySection writes the summary table showing all templates and their finding counts
func (j *ARGScanJSONOutputter) writeSummarySection(writer *os.File) {
	fmt.Fprintf(writer, "# Azure Resource Graph Scan Results\n\n")
	fmt.Fprintf(writer, "**Scan Date:** %s\n", j.scanDate.Format("2006-01-02 15:04:05 MST"))
	fmt.Fprintf(writer, "**Total Findings:** %d\n\n", len(j.findings))

	// Count findings by template
	findingCounts := make(map[string]int)
	for _, finding := range j.findings {
		if templateID, _ := j.extractTemplateIDAndResource(finding); templateID != "" {
			findingCounts[templateID]++
		}
	}

	fmt.Fprintf(writer, "## Summary\n\n")
	fmt.Fprintf(writer, "| Template Name | Findings Count |\n")
	fmt.Fprintf(writer, "|---------------|----------------|\n")

	// Include all templates, even those with 0 findings
	for templateID, template := range j.templates {
		if template != nil {
			count := findingCounts[templateID]
			fmt.Fprintf(writer, "| %s | %d |\n", template.Name, count)
		}
	}
	fmt.Fprintf(writer, "\n---\n\n")
}

// writeTemplateDetails writes detailed sections for each template that has findings
func (j *ARGScanJSONOutputter) writeTemplateDetails(writer *os.File) {
	// Group findings by template
	findingsByTemplate := make(map[string][]*model.AzureResource)
	for _, finding := range j.findings {
		if templateID, azureResource := j.extractTemplateIDAndResource(finding); templateID != "" && azureResource != nil {
			findingsByTemplate[templateID] = append(findingsByTemplate[templateID], azureResource)
		}
	}

	// Write section for each template with findings
	for templateID, findings := range findingsByTemplate {
		if template, exists := j.templates[templateID]; exists && template != nil {
			j.writeTemplateSectionDetail(writer, template, findings)
		}
	}
}

// writeTemplateSectionDetail writes the detailed section for a specific template
func (j *ARGScanJSONOutputter) writeTemplateSectionDetail(writer *os.File, template *templates.ARGQueryTemplate, findings []*model.AzureResource) {
	fmt.Fprintf(writer, "## %s\n\n", template.Name)
	fmt.Fprintf(writer, "**Description:** %s\n\n", template.Description)
	fmt.Fprintf(writer, "**Severity:** %s\n\n", template.Severity)
	fmt.Fprintf(writer, "**Template ID:** %s\n\n", template.ID)

	// Check if any findings have enricher commands
	hasEnricherCommands := j.findingsHaveEnricherCommands(findings)

	// Findings table
	fmt.Fprintf(writer, "### Findings\n\n")
<<<<<<< HEAD

	if hasEnricherCommands {
		j.writeEnrichedFindingsTable(writer, findings)
	} else {
		j.writeStandardFindingsTable(writer, findings)
=======
	fmt.Fprintf(writer, "| Resource Name | Resource Type | Location | Subscription | Details | Automated Triage |\n")
	fmt.Fprintf(writer, "|---------------|---------------|----------|--------------|---------|------------------|\n")

	for _, finding := range findings {
		if finding == nil {
			continue
		}
		resourceName := finding.Name
		resourceType := string(finding.ResourceType)
		location := finding.Region
		subscription := finding.AccountRef

		// Build details string from relevant properties
		details := j.buildDetailsString(finding.Properties)

		// Format automated triage information from enricher commands
		automatedTriage := j.formatAutomatedTriage(finding.Properties)

		fmt.Fprintf(writer, "| %s | %s | %s | %s | %s | %s |\n",
			escapeForMarkdownTable(resourceName), escapeForMarkdownTable(resourceType),
			escapeForMarkdownTable(location), escapeForMarkdownTable(subscription),
			details, automatedTriage)
>>>>>>> 36595ca2
	}


	// Triage guide
	if template.TriageNotes != "" {
		fmt.Fprintf(writer, "\n### Triage Guide\n\n")
		fmt.Fprintf(writer, "```\n%s\n```\n\n", template.TriageNotes)
	}

	// References
	if len(template.References) > 0 {
		fmt.Fprintf(writer, "### References\n\n")
		for _, ref := range template.References {
			fmt.Fprintf(writer, "- %s\n", ref)
		}
		fmt.Fprintf(writer, "\n")
	}

	fmt.Fprintf(writer, "---\n\n")
}

// buildDetailsString creates a concise details string from resource properties
func (j *ARGScanJSONOutputter) buildDetailsString(properties map[string]any) string {
	var details []string

	// Include all properties from the ARG query results
	// Skip internal/noise properties that aren't useful in markdown output
	skipProps := map[string]bool{
		"templateID": true, // Internal tracking, not user-relevant
		"commands":   true, // Commands are displayed separately in Automated Triage column
	}

<<<<<<< HEAD
	for _, prop := range interestingProps {
		// Skip enricher commands as they are handled in the enriched table
		if prop == "commands" {
			continue
		}

		if value, exists := properties[prop]; exists {
			// Format the value appropriately
			switch v := value.(type) {
			case string:
				if v != "" {
					details = append(details, fmt.Sprintf("%s: %s", prop, v))
				}
			case bool:
				details = append(details, fmt.Sprintf("%s: %t", prop, v))
			case map[string]any:
				// For complex objects, just indicate presence
				details = append(details, fmt.Sprintf("%s: [object]", prop))
			case []any:
				if len(v) > 0 {
					details = append(details, fmt.Sprintf("%s: [%d items]", prop, len(v)))
=======
	for prop, value := range properties {
		if skipProps[prop] {
			continue
		}

		// Format the value appropriately
		switch v := value.(type) {
		case string:
			if v != "" {
				details = append(details, fmt.Sprintf("%s: %s", escapeForMarkdownTable(prop), escapeForMarkdownTable(v)))
			}
		case bool:
			details = append(details, fmt.Sprintf("%s: %t", escapeForMarkdownTable(prop), v))
		case map[string]any:
			// For complex objects, just indicate presence
			details = append(details, fmt.Sprintf("%s: [object]", escapeForMarkdownTable(prop)))
		case []any:
			if len(v) == 0 {
				details = append(details, fmt.Sprintf("%s: none", escapeForMarkdownTable(prop)))
			} else {
				// Format array values as comma-separated list
				var items []string
				for _, item := range v {
					items = append(items, escapeForMarkdownTable(fmt.Sprintf("%v", item)))
>>>>>>> 36595ca2
				}
				details = append(details, fmt.Sprintf("%s: %s", escapeForMarkdownTable(prop), strings.Join(items, ", ")))
			}
		default:
			details = append(details, fmt.Sprintf("%s: %v", escapeForMarkdownTable(prop), escapeForMarkdownTable(fmt.Sprintf("%v", v))))
		}
	}

	// Also skip the commands property if it exists in properties but not in interestingProps
	for prop, value := range properties {
		if prop == "commands" || prop == "templateID" {
			continue // Skip enricher-specific properties
		}

		// Only add if not already in interestingProps to avoid duplication
		alreadyIncluded := false
		for _, intProp := range interestingProps {
			if prop == intProp {
				alreadyIncluded = true
				break
			}
		}

		if !alreadyIncluded && len(details) < 10 { // Limit additional properties
			switch v := value.(type) {
			case string:
				if v != "" && len(v) < 50 { // Keep short strings only
					details = append(details, fmt.Sprintf("%s: %s", prop, v))
				}
			case bool:
				details = append(details, fmt.Sprintf("%s: %t", prop, v))
			case int, int64, float64:
				details = append(details, fmt.Sprintf("%s: %v", prop, v))
			}
		}
	}

	// Limit to reasonable length for table cell
	result := strings.Join(details, "<br>")

	return result
}

<<<<<<< HEAD
// findingsHaveEnricherCommands checks if any findings contain enricher commands
func (j *ARGScanJSONOutputter) findingsHaveEnricherCommands(findings []*model.AzureResource) bool {
	for _, finding := range findings {
		if finding != nil && finding.Properties != nil {
			if commands, exists := finding.Properties["commands"]; exists {
				if commandSlice, ok := commands.([]any); ok && len(commandSlice) > 0 {
					return true
				}
			}
		}
	}
	return false
}

// writeStandardFindingsTable writes the traditional findings table format
func (j *ARGScanJSONOutputter) writeStandardFindingsTable(writer *os.File, findings []*model.AzureResource) {
	fmt.Fprintf(writer, "| Resource Name | Resource Type | Location | Subscription | Details |\n")
	fmt.Fprintf(writer, "|---------------|---------------|----------|--------------|----------|\n")

	for _, finding := range findings {
		if finding == nil {
			continue
		}
		resourceName := finding.Name
		resourceType := string(finding.ResourceType)
		location := finding.Region
		subscription := finding.AccountRef

		// Build details string from relevant properties (excluding commands)
		details := j.buildDetailsString(finding.Properties)

		fmt.Fprintf(writer, "| %s | %s | %s | %s | %s |\n",
			resourceName, resourceType, location, subscription, details)
	}
}

// writeEnrichedFindingsTable writes the enhanced findings table with enricher commands
func (j *ARGScanJSONOutputter) writeEnrichedFindingsTable(writer *os.File, findings []*model.AzureResource) {
	fmt.Fprintf(writer, "| Resource Name | Type | Location | Test Command | Expected Result | Actual Result | Status |\n")
	fmt.Fprintf(writer, "|---------------|------|----------|--------------|-----------------|---------------|--------|\n")

	var additionalCommands []struct {
		resourceName string
		commands     []any
	}

	for _, finding := range findings {
		if finding == nil {
			continue
		}

		resourceName := finding.Name
		resourceType := string(finding.ResourceType)
		location := finding.Region

		// Check for enricher commands
		if commands, exists := finding.Properties["commands"]; exists {
			if commandSlice, ok := commands.([]any); ok && len(commandSlice) > 0 {
				// Use the first command for the main table
				firstCommand := j.extractCommandInfo(commandSlice[0])
				status := j.interpretTestStatus(firstCommand)

				fmt.Fprintf(writer, "| %s | %s | %s | `%s` | %s | %s | %s |\n",
					resourceName, resourceType, location,
					j.truncateCommand(firstCommand.Command),
					firstCommand.ExpectedOutputDescription,
					j.summarizeActualOutput(firstCommand.ActualOutput),
					status)

				// Store additional commands if there are more than one
				if len(commandSlice) > 1 {
					additionalCommands = append(additionalCommands, struct {
						resourceName string
						commands     []any
					}{resourceName, commandSlice[1:]})
				}
			}
		} else {
			// No enricher commands, use basic info with standard details
			details := j.buildDetailsString(finding.Properties)
			fmt.Fprintf(writer, "| %s | %s | %s | No test available | Manual review required | %s | ⚠ |\n",
				resourceName, resourceType, location, details)
		}
	}

	// Write additional commands section if any exist
	if len(additionalCommands) > 0 {
		fmt.Fprintf(writer, "\n### Additional Test Commands\n\n")
		for _, resource := range additionalCommands {
			fmt.Fprintf(writer, "#### %s\n\n", resource.resourceName)
			for i, cmd := range resource.commands {
				commandInfo := j.extractCommandInfo(cmd)
				fmt.Fprintf(writer, "```bash\n# Command %d: %s\n%s\n# Expected: %s\n```\n\n",
					i+2, commandInfo.Description, commandInfo.Command, commandInfo.ExpectedOutputDescription)
			}
		}
	}
}

// extractCommandInfo converts command interface{} to Command struct
func (j *ARGScanJSONOutputter) extractCommandInfo(cmdInterface any) Command {
	var cmd Command

	if cmdMap, ok := cmdInterface.(map[string]any); ok {
		if command, exists := cmdMap["command"]; exists {
			if commandStr, ok := command.(string); ok {
				cmd.Command = commandStr
			}
		}
		if description, exists := cmdMap["description"]; exists {
			if descStr, ok := description.(string); ok {
				cmd.Description = descStr
			}
		}
		if expected, exists := cmdMap["expected_output_description"]; exists {
			if expectedStr, ok := expected.(string); ok {
				cmd.ExpectedOutputDescription = expectedStr
			}
		}
		if actualOutput, exists := cmdMap["actual_output"]; exists {
			if actualStr, ok := actualOutput.(string); ok {
				cmd.ActualOutput = actualStr
			}
		}
		if exitCode, exists := cmdMap["exit_code"]; exists {
			if exitCodeInt, ok := exitCode.(int); ok {
				cmd.ExitCode = exitCodeInt
			} else if exitCodeFloat, ok := exitCode.(float64); ok {
				cmd.ExitCode = int(exitCodeFloat)
			}
		}
		if errorMsg, exists := cmdMap["error"]; exists {
			if errorStr, ok := errorMsg.(string); ok {
				cmd.Error = errorStr
			}
		}
	}

	return cmd
}

// interpretTestStatus determines the status symbol based on command results
func (j *ARGScanJSONOutputter) interpretTestStatus(cmd Command) string {
	if cmd.Error != "" {
		return "⚠" // Warning - error occurred
	}

	if cmd.ActualOutput == "Manual execution required" || cmd.Command == "" {
		return "⚠" // Warning - manual verification needed
	}

	// HTTP status code interpretation for web services
	if cmd.ExitCode > 0 {
		switch cmd.ExitCode {
		case 401, 403: // Unauthorized/Forbidden - good for security
			return "✓"
		case 200: // OK - potentially bad if anonymous access expected to be blocked
			if strings.Contains(strings.ToLower(cmd.ExpectedOutputDescription), "anonymous access") {
				return "✗" // Fail - anonymous access is working
			}
			return "✓"
		case 404: // Not found - could be good or bad depending on context
			if strings.Contains(strings.ToLower(cmd.ExpectedOutputDescription), "404") {
				return "✓" // Expected 404
			}
			return "⚠"
		case 409: // Conflict - often means public access disabled
			if strings.Contains(strings.ToLower(cmd.ActualOutput), "public access") {
				return "✓" // Public access is disabled
			}
			return "⚠"
		default:
			return "⚠" // Unknown status
		}
	}

	return "⚠" // Default to warning for unknown cases
}

// truncateCommand shortens long commands for table display
func (j *ARGScanJSONOutputter) truncateCommand(command string) string {
	if len(command) <= 60 {
		return command
	}
	return command[:57] + "..."
}

// summarizeActualOutput creates a brief summary of the actual output
func (j *ARGScanJSONOutputter) summarizeActualOutput(actualOutput string) string {
	if actualOutput == "" {
		return "No output"
	}

	if actualOutput == "Manual execution required" {
		return "Manual execution required"
	}

	// Extract key information from output
	if strings.Contains(actualOutput, "Body:") {
		// For HTTP responses, extract status-like information
		if strings.Contains(actualOutput, "Unauthorized") {
			return "Unauthorized (401)"
		}
		if strings.Contains(actualOutput, "Forbidden") {
			return "Forbidden (403)"
		}
		if strings.Contains(actualOutput, "Not Found") {
			return "Not Found (404)"
		}
		if strings.Contains(actualOutput, "public access") {
			if strings.Contains(strings.ToLower(actualOutput), "not permitted") ||
			   strings.Contains(strings.ToLower(actualOutput), "disabled") {
				return "Public access disabled"
			}
			return "Public access enabled"
		}
	}

	// Truncate long outputs
	if len(actualOutput) > 80 {
		return actualOutput[:77] + "..."
	}

	return actualOutput
=======
// formatAutomatedTriage formats the commands from enrichers for display in markdown table
func (j *ARGScanJSONOutputter) formatAutomatedTriage(properties map[string]any) string {
	// Commands could be either Command structs slice or []any from JSON
	commandsAny, exists := properties["commands"]
	if !exists {
		return "" // Empty cell if no commands
	}

	var formattedCommands []string

	// Use reflection to handle the Command struct slice
	commandsValue := reflect.ValueOf(commandsAny)
	if commandsValue.Kind() == reflect.Slice {
		for i := 0; i < commandsValue.Len(); i++ {
			cmd := commandsValue.Index(i)
			var parts []string

			// Use reflection to get field values from the struct
			if cmd.Kind() == reflect.Struct {
				// Handle struct fields using reflection
				if commandField := cmd.FieldByName("Command"); commandField.IsValid() && commandField.Kind() == reflect.String {
					if commandVal := commandField.String(); commandVal != "" {
						// Escape pipe characters and newlines for markdown tables
						commandVal = escapeForMarkdownTable(commandVal)
						parts = append(parts, fmt.Sprintf("**Command:** %s", commandVal))
					}
				}
				if descField := cmd.FieldByName("Description"); descField.IsValid() && descField.Kind() == reflect.String {
					if descVal := descField.String(); descVal != "" {
						descVal = escapeForMarkdownTable(descVal)
						parts = append(parts, fmt.Sprintf("**Description:** %s", descVal))
					}
				}
				if expectedField := cmd.FieldByName("ExpectedOutputDescription"); expectedField.IsValid() && expectedField.Kind() == reflect.String {
					if expectedVal := expectedField.String(); expectedVal != "" {
						expectedVal = escapeForMarkdownTable(expectedVal)
						parts = append(parts, fmt.Sprintf("**Expected:** %s", expectedVal))
					}
				}
				if actualField := cmd.FieldByName("ActualOutput"); actualField.IsValid() && actualField.Kind() == reflect.String {
					if actualVal := actualField.String(); actualVal != "" {
						// Truncate very long output and escape
						if len(actualVal) > 1000 {
							actualVal = actualVal[:997] + "..."
						}
						actualVal = escapeForMarkdownTable(actualVal)
						parts = append(parts, fmt.Sprintf("**Actual:** %s", actualVal))
					}
				}
				if exitCodeField := cmd.FieldByName("ExitCode"); exitCodeField.IsValid() && exitCodeField.Kind() == reflect.Int {
					parts = append(parts, fmt.Sprintf("**Exit Code:** %d", exitCodeField.Int()))
				}
				if errorField := cmd.FieldByName("Error"); errorField.IsValid() && errorField.Kind() == reflect.String {
					if errorVal := errorField.String(); errorVal != "" {
						errorVal = escapeForMarkdownTable(errorVal)
						parts = append(parts, fmt.Sprintf("**Error:** %s", errorVal))
					}
				}
			} else if cmdInterface := cmd.Interface(); cmdInterface != nil {
				// Handle as map[string]any (from JSON unmarshalling)
				if cmdMap, ok := cmdInterface.(map[string]any); ok {
					// Format each field if present
					if command, ok := cmdMap["command"].(string); ok && command != "" {
						command = escapeForMarkdownTable(command)
						parts = append(parts, fmt.Sprintf("**Command:** %s", command))
					}
					if desc, ok := cmdMap["description"].(string); ok && desc != "" {
						desc = escapeForMarkdownTable(desc)
						parts = append(parts, fmt.Sprintf("**Description:** %s", desc))
					}
					if expected, ok := cmdMap["expected_output_description"].(string); ok && expected != "" {
						expected = escapeForMarkdownTable(expected)
						parts = append(parts, fmt.Sprintf("**Expected:** %s", expected))
					}
					if actual, ok := cmdMap["actual_output"].(string); ok && actual != "" {
						// Truncate very long output and escape
						if len(actual) > 1000 {
							actual = actual[:997] + "..."
						}
						actual = escapeForMarkdownTable(actual)
						parts = append(parts, fmt.Sprintf("**Actual:** %s", actual))
					}
					// Handle exit_code which could be int or float64 from JSON
					if exitCodeRaw, exists := cmdMap["exit_code"]; exists {
						switch v := exitCodeRaw.(type) {
						case int:
							parts = append(parts, fmt.Sprintf("**Exit Code:** %d", v))
						case float64:
							parts = append(parts, fmt.Sprintf("**Exit Code:** %d", int(v)))
						}
					}
					if error, ok := cmdMap["error"].(string); ok && error != "" {
						error = escapeForMarkdownTable(error)
						parts = append(parts, fmt.Sprintf("**Error:** %s", error))
					}
				}
			}

			// Join with <br> for line breaks within table cell
			if len(parts) > 0 {
				formattedCommands = append(formattedCommands, strings.Join(parts, "<br>"))
			}
		}
	}

	// Join multiple commands with double line break separator
	if len(formattedCommands) > 0 {
		return strings.Join(formattedCommands, "<br><br>")
	}
	return ""
}

// escapeForMarkdownTable escapes special characters that break markdown tables
func escapeForMarkdownTable(s string) string {
	replacer := strings.NewReplacer(
		`\`, `\\`,
		`*`, `\*`,
		`_`, `\_`,
		"`", "\\`",
		`[`, `\[`,
		`]`, `\]`,
		`(`, `\(`,
		`)`, `\)`,
		`#`, `\#`,
		`+`, `\+`,
		`-`, `\-`,
		`.`, `\.`,
		`!`, `\!`,
		`{`, `\{`,
		`}`, `\}`,
		`|`, `\|`,
		`>`, `\>`,
	)

	// Collapse multiple spaces
	s = strings.Join(strings.Fields(replacer.Replace(s)), " ")
	return s
>>>>>>> 36595ca2
}

// Params defines the parameters accepted by this outputter
func (j *ARGScanJSONOutputter) Params() []cfg.Param {
	return []cfg.Param{
		cfg.NewParam[int]("indent", "the number of spaces to use for the JSON indentation").WithDefault(2),
		cfg.NewParam[string]("module-name", "the name of the module for dynamic file naming"),
		cfg.NewParam[string]("output", "output directory"),
	}
}<|MERGE_RESOLUTION|>--- conflicted
+++ resolved
@@ -371,13 +371,6 @@
 
 	// Findings table
 	fmt.Fprintf(writer, "### Findings\n\n")
-<<<<<<< HEAD
-
-	if hasEnricherCommands {
-		j.writeEnrichedFindingsTable(writer, findings)
-	} else {
-		j.writeStandardFindingsTable(writer, findings)
-=======
 	fmt.Fprintf(writer, "| Resource Name | Resource Type | Location | Subscription | Details | Automated Triage |\n")
 	fmt.Fprintf(writer, "|---------------|---------------|----------|--------------|---------|------------------|\n")
 
@@ -400,7 +393,6 @@
 			escapeForMarkdownTable(resourceName), escapeForMarkdownTable(resourceType),
 			escapeForMarkdownTable(location), escapeForMarkdownTable(subscription),
 			details, automatedTriage)
->>>>>>> 36595ca2
 	}
 
 
@@ -433,29 +425,6 @@
 		"commands":   true, // Commands are displayed separately in Automated Triage column
 	}
 
-<<<<<<< HEAD
-	for _, prop := range interestingProps {
-		// Skip enricher commands as they are handled in the enriched table
-		if prop == "commands" {
-			continue
-		}
-
-		if value, exists := properties[prop]; exists {
-			// Format the value appropriately
-			switch v := value.(type) {
-			case string:
-				if v != "" {
-					details = append(details, fmt.Sprintf("%s: %s", prop, v))
-				}
-			case bool:
-				details = append(details, fmt.Sprintf("%s: %t", prop, v))
-			case map[string]any:
-				// For complex objects, just indicate presence
-				details = append(details, fmt.Sprintf("%s: [object]", prop))
-			case []any:
-				if len(v) > 0 {
-					details = append(details, fmt.Sprintf("%s: [%d items]", prop, len(v)))
-=======
 	for prop, value := range properties {
 		if skipProps[prop] {
 			continue
@@ -480,7 +449,6 @@
 				var items []string
 				for _, item := range v {
 					items = append(items, escapeForMarkdownTable(fmt.Sprintf("%v", item)))
->>>>>>> 36595ca2
 				}
 				details = append(details, fmt.Sprintf("%s: %s", escapeForMarkdownTable(prop), strings.Join(items, ", ")))
 			}
@@ -524,232 +492,6 @@
 	return result
 }
 
-<<<<<<< HEAD
-// findingsHaveEnricherCommands checks if any findings contain enricher commands
-func (j *ARGScanJSONOutputter) findingsHaveEnricherCommands(findings []*model.AzureResource) bool {
-	for _, finding := range findings {
-		if finding != nil && finding.Properties != nil {
-			if commands, exists := finding.Properties["commands"]; exists {
-				if commandSlice, ok := commands.([]any); ok && len(commandSlice) > 0 {
-					return true
-				}
-			}
-		}
-	}
-	return false
-}
-
-// writeStandardFindingsTable writes the traditional findings table format
-func (j *ARGScanJSONOutputter) writeStandardFindingsTable(writer *os.File, findings []*model.AzureResource) {
-	fmt.Fprintf(writer, "| Resource Name | Resource Type | Location | Subscription | Details |\n")
-	fmt.Fprintf(writer, "|---------------|---------------|----------|--------------|----------|\n")
-
-	for _, finding := range findings {
-		if finding == nil {
-			continue
-		}
-		resourceName := finding.Name
-		resourceType := string(finding.ResourceType)
-		location := finding.Region
-		subscription := finding.AccountRef
-
-		// Build details string from relevant properties (excluding commands)
-		details := j.buildDetailsString(finding.Properties)
-
-		fmt.Fprintf(writer, "| %s | %s | %s | %s | %s |\n",
-			resourceName, resourceType, location, subscription, details)
-	}
-}
-
-// writeEnrichedFindingsTable writes the enhanced findings table with enricher commands
-func (j *ARGScanJSONOutputter) writeEnrichedFindingsTable(writer *os.File, findings []*model.AzureResource) {
-	fmt.Fprintf(writer, "| Resource Name | Type | Location | Test Command | Expected Result | Actual Result | Status |\n")
-	fmt.Fprintf(writer, "|---------------|------|----------|--------------|-----------------|---------------|--------|\n")
-
-	var additionalCommands []struct {
-		resourceName string
-		commands     []any
-	}
-
-	for _, finding := range findings {
-		if finding == nil {
-			continue
-		}
-
-		resourceName := finding.Name
-		resourceType := string(finding.ResourceType)
-		location := finding.Region
-
-		// Check for enricher commands
-		if commands, exists := finding.Properties["commands"]; exists {
-			if commandSlice, ok := commands.([]any); ok && len(commandSlice) > 0 {
-				// Use the first command for the main table
-				firstCommand := j.extractCommandInfo(commandSlice[0])
-				status := j.interpretTestStatus(firstCommand)
-
-				fmt.Fprintf(writer, "| %s | %s | %s | `%s` | %s | %s | %s |\n",
-					resourceName, resourceType, location,
-					j.truncateCommand(firstCommand.Command),
-					firstCommand.ExpectedOutputDescription,
-					j.summarizeActualOutput(firstCommand.ActualOutput),
-					status)
-
-				// Store additional commands if there are more than one
-				if len(commandSlice) > 1 {
-					additionalCommands = append(additionalCommands, struct {
-						resourceName string
-						commands     []any
-					}{resourceName, commandSlice[1:]})
-				}
-			}
-		} else {
-			// No enricher commands, use basic info with standard details
-			details := j.buildDetailsString(finding.Properties)
-			fmt.Fprintf(writer, "| %s | %s | %s | No test available | Manual review required | %s | ⚠ |\n",
-				resourceName, resourceType, location, details)
-		}
-	}
-
-	// Write additional commands section if any exist
-	if len(additionalCommands) > 0 {
-		fmt.Fprintf(writer, "\n### Additional Test Commands\n\n")
-		for _, resource := range additionalCommands {
-			fmt.Fprintf(writer, "#### %s\n\n", resource.resourceName)
-			for i, cmd := range resource.commands {
-				commandInfo := j.extractCommandInfo(cmd)
-				fmt.Fprintf(writer, "```bash\n# Command %d: %s\n%s\n# Expected: %s\n```\n\n",
-					i+2, commandInfo.Description, commandInfo.Command, commandInfo.ExpectedOutputDescription)
-			}
-		}
-	}
-}
-
-// extractCommandInfo converts command interface{} to Command struct
-func (j *ARGScanJSONOutputter) extractCommandInfo(cmdInterface any) Command {
-	var cmd Command
-
-	if cmdMap, ok := cmdInterface.(map[string]any); ok {
-		if command, exists := cmdMap["command"]; exists {
-			if commandStr, ok := command.(string); ok {
-				cmd.Command = commandStr
-			}
-		}
-		if description, exists := cmdMap["description"]; exists {
-			if descStr, ok := description.(string); ok {
-				cmd.Description = descStr
-			}
-		}
-		if expected, exists := cmdMap["expected_output_description"]; exists {
-			if expectedStr, ok := expected.(string); ok {
-				cmd.ExpectedOutputDescription = expectedStr
-			}
-		}
-		if actualOutput, exists := cmdMap["actual_output"]; exists {
-			if actualStr, ok := actualOutput.(string); ok {
-				cmd.ActualOutput = actualStr
-			}
-		}
-		if exitCode, exists := cmdMap["exit_code"]; exists {
-			if exitCodeInt, ok := exitCode.(int); ok {
-				cmd.ExitCode = exitCodeInt
-			} else if exitCodeFloat, ok := exitCode.(float64); ok {
-				cmd.ExitCode = int(exitCodeFloat)
-			}
-		}
-		if errorMsg, exists := cmdMap["error"]; exists {
-			if errorStr, ok := errorMsg.(string); ok {
-				cmd.Error = errorStr
-			}
-		}
-	}
-
-	return cmd
-}
-
-// interpretTestStatus determines the status symbol based on command results
-func (j *ARGScanJSONOutputter) interpretTestStatus(cmd Command) string {
-	if cmd.Error != "" {
-		return "⚠" // Warning - error occurred
-	}
-
-	if cmd.ActualOutput == "Manual execution required" || cmd.Command == "" {
-		return "⚠" // Warning - manual verification needed
-	}
-
-	// HTTP status code interpretation for web services
-	if cmd.ExitCode > 0 {
-		switch cmd.ExitCode {
-		case 401, 403: // Unauthorized/Forbidden - good for security
-			return "✓"
-		case 200: // OK - potentially bad if anonymous access expected to be blocked
-			if strings.Contains(strings.ToLower(cmd.ExpectedOutputDescription), "anonymous access") {
-				return "✗" // Fail - anonymous access is working
-			}
-			return "✓"
-		case 404: // Not found - could be good or bad depending on context
-			if strings.Contains(strings.ToLower(cmd.ExpectedOutputDescription), "404") {
-				return "✓" // Expected 404
-			}
-			return "⚠"
-		case 409: // Conflict - often means public access disabled
-			if strings.Contains(strings.ToLower(cmd.ActualOutput), "public access") {
-				return "✓" // Public access is disabled
-			}
-			return "⚠"
-		default:
-			return "⚠" // Unknown status
-		}
-	}
-
-	return "⚠" // Default to warning for unknown cases
-}
-
-// truncateCommand shortens long commands for table display
-func (j *ARGScanJSONOutputter) truncateCommand(command string) string {
-	if len(command) <= 60 {
-		return command
-	}
-	return command[:57] + "..."
-}
-
-// summarizeActualOutput creates a brief summary of the actual output
-func (j *ARGScanJSONOutputter) summarizeActualOutput(actualOutput string) string {
-	if actualOutput == "" {
-		return "No output"
-	}
-
-	if actualOutput == "Manual execution required" {
-		return "Manual execution required"
-	}
-
-	// Extract key information from output
-	if strings.Contains(actualOutput, "Body:") {
-		// For HTTP responses, extract status-like information
-		if strings.Contains(actualOutput, "Unauthorized") {
-			return "Unauthorized (401)"
-		}
-		if strings.Contains(actualOutput, "Forbidden") {
-			return "Forbidden (403)"
-		}
-		if strings.Contains(actualOutput, "Not Found") {
-			return "Not Found (404)"
-		}
-		if strings.Contains(actualOutput, "public access") {
-			if strings.Contains(strings.ToLower(actualOutput), "not permitted") ||
-			   strings.Contains(strings.ToLower(actualOutput), "disabled") {
-				return "Public access disabled"
-			}
-			return "Public access enabled"
-		}
-	}
-
-	// Truncate long outputs
-	if len(actualOutput) > 80 {
-		return actualOutput[:77] + "..."
-	}
-
-	return actualOutput
-=======
 // formatAutomatedTriage formats the commands from enrichers for display in markdown table
 func (j *ARGScanJSONOutputter) formatAutomatedTriage(properties map[string]any) string {
 	// Commands could be either Command structs slice or []any from JSON
@@ -887,7 +629,6 @@
 	// Collapse multiple spaces
 	s = strings.Join(strings.Fields(replacer.Replace(s)), " ")
 	return s
->>>>>>> 36595ca2
 }
 
 // Params defines the parameters accepted by this outputter
