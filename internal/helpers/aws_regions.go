--- conflicted
+++ resolved
@@ -83,10 +83,6 @@
 	}
 
 	cfg, err := GetAWSCfg("us-east-1", profile, opts)
-<<<<<<< HEAD
-
-=======
->>>>>>> 2fddb4dd
 	if err != nil {
 		return nil, err
 	}
