package logs

import (
	"log/slog"
	"os"
	"strings"

	"github.com/aws/smithy-go/logging"
	"github.com/lmittmann/tint"
	"github.com/mattn/go-isatty"
)

var (
	logLevel string
)

const (
	LevelNone = slog.Level(12)
)

// Currently used to write the AWS API calls to a log file
func AwsCliLogger() logging.Logger {
	return logging.LoggerFunc(func(classification logging.Classification, format string, v ...interface{}) {
		LOG_FILE := "nebula.log"

		opts := &slog.HandlerOptions{
			AddSource: true,
			Level:     getLevelFromString(logLevel),
		}

		var f *os.File
		var err error

		if getLevelFromString(logLevel) != LevelNone {
			f, err = os.OpenFile(LOG_FILE, os.O_WRONLY|os.O_CREATE|os.O_APPEND, 0644)
			if err != nil {
				panic(err)
			}
			defer f.Close()
		}

		handler := slog.NewJSONHandler(f, opts)
		logger := slog.New(handler)

		// TODO: The key for the request is `!BADKEY`, need to fix
		switch classification {
		case logging.Debug:
			logger.Debug(format, v...)
		case logging.Warn:
			logger.Warn(format, v...)
		default:
			logger.Debug(format, v...)
		}

	})
}

func getLevelFromString(level string) slog.Level {
	switch strings.ToLower(level) {
	case "debug":
		return slog.LevelDebug
	case "info":
		return slog.LevelInfo
	case "warn":
		return slog.LevelWarn
	case "error":
		return slog.LevelError
	case "none":
		return LevelNone
	default:
		return LevelNone
	}
}

func NewLogger() *slog.Logger {
	w := os.Stderr
	handler := tint.NewHandler(w,
		&tint.Options{
			Level:   getLevelFromString(logLevel),
			NoColor: !isatty.IsTerminal(w.Fd()),
		},
	)
	logger := slog.New(handler)

	return logger
}

<<<<<<< HEAD
func NewModuleLogger(ctx context.Context, opts []*types.Option) *slog.Logger {
	logger := NewLogger()
	
	// Handle case where metadata might not be in context (e.g., helper functions)
	metadataValue := ctx.Value("metadata")
	if metadataValue == nil {
		// Return logger without module-specific attributes when metadata is not available
		return logger
	}
	
	metadata := metadataValue.(modules.Metadata)
	child := logger.WithGroup("module").With("platform", metadata.Platform).With("id", metadata.Id)
=======
func NewLoggerWithLevel(level string) *slog.Logger {
	w := os.Stderr
	handler := tint.NewHandler(w,
		&tint.Options{
			Level:   getLevelFromString(level),
			NoColor: !isatty.IsTerminal(w.Fd()),
		},
	)
	logger := slog.New(handler)
>>>>>>> 2fddb4dd

	return logger
}

func NewLoggerWithFile(level, filename string) *slog.Logger {
	f, err := os.OpenFile(filename, os.O_WRONLY|os.O_CREATE|os.O_APPEND, 0644)
	if err != nil {
		// If we can't open the file, fall back to stderr
		if level == "" {
			return NewLogger()
		}
		return NewLoggerWithLevel(level)
	}

	var targetLevel slog.Level
	if level == "" {
		// Use global log level if no specific level provided
		targetLevel = getLevelFromString(logLevel)
	} else {
		targetLevel = getLevelFromString(level)
	}

	opts := &slog.HandlerOptions{
		Level: targetLevel,
	}
	handler := slog.NewJSONHandler(f, opts)
	logger := slog.New(handler)

	return logger
}

func SetLogLevel(level string) {
	logLevel = level
}

func ConfigureDefaults(level string) {
	SetLogLevel(level)
	logger := NewLogger()
	slog.SetDefault(logger)
}<|MERGE_RESOLUTION|>--- conflicted
+++ resolved
@@ -85,20 +85,6 @@
 	return logger
 }
 
-<<<<<<< HEAD
-func NewModuleLogger(ctx context.Context, opts []*types.Option) *slog.Logger {
-	logger := NewLogger()
-	
-	// Handle case where metadata might not be in context (e.g., helper functions)
-	metadataValue := ctx.Value("metadata")
-	if metadataValue == nil {
-		// Return logger without module-specific attributes when metadata is not available
-		return logger
-	}
-	
-	metadata := metadataValue.(modules.Metadata)
-	child := logger.WithGroup("module").With("platform", metadata.Platform).With("id", metadata.Id)
-=======
 func NewLoggerWithLevel(level string) *slog.Logger {
 	w := os.Stderr
 	handler := tint.NewHandler(w,
@@ -108,7 +94,6 @@
 		},
 	)
 	logger := slog.New(handler)
->>>>>>> 2fddb4dd
 
 	return logger
 }
