package options

import (
	"os"
	"path/filepath"
	"regexp"
	"strings"

	"github.com/praetorian-inc/janus-framework/pkg/chain/cfg"
	"github.com/praetorian-inc/nebula/pkg/types"
)

var AwsAccessKeyIdOpt = types.Option{
	Name:        "access-key-id",
	Short:       "k",
	Description: "AWS access key ID",
	Required:    true,
	Type:        types.String,
	Value:       "",
	ValueFormat: regexp.MustCompile("([^A-Z0-9]|^)(AKIA|A3T|AGPA|AIDA|AROA|AIPA|ANPA|ANVA|ASIA)[A-Z0-9]{12,}"),
}

var AwsAccountIdOpt = types.Option{
	Name:        "account-id",
	Short:       "i",
	Description: "AWS account ID",
	Required:    true,
	Type:        types.String,
	Value:       "",
	ValueFormat: regexp.MustCompile("[0-9]{12}"),
}

var AwsRegionOpt = types.Option{
	Name:        "region",
	Short:       "r",
	Description: "AWS region",
	Required:    true,
	Type:        types.String,
	Value:       "us-east-1",
}

var AwsRegionsOpt = types.Option{
	Name:        "regions",
	Short:       "r",
	Description: "Comma separated list of AWS regions. Can be 'all' for all regions.",
	Required:    true,
	Type:        types.String,
	Value:       "",
}

var AwsResourceTypeOpt = types.Option{
	Name:        "resource-type",
	Short:       "t",
	Description: "AWS Cloud Control resource type",
	Required:    true,
	Type:        types.String,
	Value:       "",
	ValueFormat: regexp.MustCompile("^(AWS::[a-zA-Z0-9:]+|ALL|all)$"),
}

var FindSecretsTypes = []string{
	"AWS::CloudFormation::Stack",
	"AWS::Lambda::Function",
	"AWS::Lambda::Function::Code",
	"AWS::EC2::Instance",
	"AWS::ECR::Repository",
	"AWS::ECR::PublicRepository",
	"AWS::ECS::TaskDefinition",
	"AWS::SSM::Parameter",
	"AWS::SSM::Document",
	"AWS::StepFunctions::StateMachine",
	"ALL",
}

var AwsFindSecretsResourceType = types.Option{
	Name:        "secret-resource-types",
	Short:       "t",
	Description: "Comma separated list of AWS services. Currently supported types: " + strings.Join(FindSecretsTypes, ", "),
	Required:    true,
	Type:        types.String,
	Value:       "",
	ValueList:   FindSecretsTypes,
}

var AwsResourceIdOpt = types.Option{
	Name:        "resource-id",
	Short:       "i",
	Description: "AWS Cloud Control resource identifier",
	Required:    true,
	Type:        types.String,
	Value:       "",
}

var AwsResourceNameOpt = types.Option{
	Name:        "name",
	Short:       "n",
	Description: "AWS resource name",
	Required:    true,
	Type:        types.String,
	Value:       "",
}

var AwsSummaryServicesOpt = types.Option{
	Name:        "summary",
	Short:       "s",
	Description: "Use the cost explorer API to get a summary of services",
	Required:    false,
	Type:        types.Bool,
	Value:       "",
}

var AwsActionOpt = types.Option{
	Name:        "action",
	Short:       "a",
	Description: "AWS IAM action",
	Required:    true,
	Type:        types.String,
	Value:       "",
}

var AwsProfileOpt = types.Option{
	Name:        "profile",
	Short:       "p",
	Description: "AWS shared credentials profile",
	Required:    false,
	Type:        types.String,
	Value:       "",
}

var AwsProfileListOpt = types.Option{
	Name:        "profile-list",
	Short:       "l",
	Description: "List of AWS shared credentials profiles",
	Required:    false,
	Type:        types.String,
	Value:       "",
}

var AwsScanTypeOpt = types.Option{
	Name:        "scan-type",
	Short:       "s",
	Description: "Scan type - 'full' for all resources or 'summary' for key services",
	Required:    true,
	Type:        types.String,
	Value:       "full",
	ValueList:   []string{"full", "summary"},
}

var AwsCacheDirOpt = types.Option{
	Name:        "cache-dir",
	Description: "Directory to store API response cache files",
	Required:    false,
	Type:        types.String,
	Value:       filepath.Join(os.TempDir(), "nebula-cache"),
}

var AwsCacheExtOpt = types.Option{
	Name:        "cache-ext",
	Description: "Name of AWS API response cache files extension \nWarning! Changing the cache file extension may lead to unintended file deletion during automatic cache cleanup.",
	Required:    false,
	Type:        types.String,
	Value:       ".aws-cache",
}

var AwsCacheTTLOpt = types.Option{
	Name:        "cache-ttl",
	Description: "TTL for cached responses in seconds",
	Required:    false,
	Type:        types.Int,
	Value:       "3600",
}

var AwsDisableCacheOpt = types.Option{
	Name:        "disable-cache",
	Description: "Disable API response caching",
	Required:    false,
	Type:        types.Bool,
	Value:       "false",
}

var AwsCacheErrorRespOpt = types.Option{
	Name:        "cache-error-resp",
	Description: "Cache error response",
	Required:    false,
	Type:        types.Bool,
	Value:       "false",
}

var AwsCacheErrorRespTypesOpt = types.Option{
	Name:        "cache-error-resp-type",
	Description: "A comma-separated list of strings specifying cache error response types, e.g., TypeNotFoundException, AccessDeniedException. Use all to represent any error.",
	Required:    false,
	Type:        types.String,
	Value:       "",
}

// Janus Options

func AwsRegions() cfg.Param {
	return cfg.NewParam[[]string]("regions", "AWS regions to scan").
		WithDefault([]string{"all"}).
		WithRegex(regexp.MustCompile(`(?i)^[a-z]{2}\-([a-z]+\-){1,2}\d|all$`)).
		AsRequired().
		WithShortcode("r")
}

func AwsProfile() cfg.Param {
	return cfg.NewParam[string]("profile", "AWS profile to use").
		WithShortcode("p")
}

func AwsProfileDir() cfg.Param {
	return cfg.NewParam[string]("profile-dir", "Set to override the default AWS profile directory")
}

func AwsResourceType() cfg.ParamImpl[[]string] {
	return cfg.NewParam[[]string]("resource-type", "AWS Cloud Control resource type").
		WithRegex(regexp.MustCompile("^(AWS::[a-zA-Z0-9:]+|all|ALL)$")).
		WithShortcode("t").
		WithDefault([]string{"all"})
}

func AwsResourceArn() cfg.Param {
	return cfg.NewParam[[]string]("resource-arn", "AWS Cloud Control resource ARN").
		WithShortcode("a").
		WithRegex(regexp.MustCompile("^arn:aws:.*$")).
		AsRequired()
}

func AwsCacheDir() cfg.Param {
	return cfg.NewParam[string]("cache-dir", "Directory to store API response cache files").
		WithDefault(filepath.Join(os.TempDir(), "nebula-cache"))
}

func AwsCacheExt() cfg.Param {
	return cfg.NewParam[string]("cache-ext", "Name of AWS API response cache files extension").
		WithDefault(".aws-cache")
}

func AwsCacheTTL() cfg.Param {
	return cfg.NewParam[int]("cache-ttl", "TTL for cached responses in seconds").
		WithDefault(3600)
}

func AwsCacheErrorTypes() cfg.Param {
	return cfg.NewParam[string]("cache-error-resp-type", "A comma-separated list of strings specifying cache error response types, e.g., TypeNotFoundException, AccessDeniedException. Use all to represent any error.")
}

func AwsOrgPoliciesFile() cfg.Param {
	return cfg.NewParam[string]("org-policies", "Path to AWS organization policies JSON file from get-org-policies module").
		WithShortcode("o")
}

func AwsCacheErrorResp() cfg.Param {
	return cfg.NewParam[bool]("cache-error-resp", "Cache error response").
		WithDefault(false)
}

func AwsDisableCache() cfg.Param {
	return cfg.NewParam[bool]("disable-cache", "Disable API response caching").
		WithDefault(false)
}

func AwsOrgPolicies() cfg.Param {
	return cfg.NewParam[string]("org-policies", "Enable organization policies").
		WithShortcode("op")
}

func AwsReconBaseOptions() []cfg.Param {
	return []cfg.Param{
		AwsProfile(),
		AwsProfileDir(),
		AwsCacheDir(),
		AwsCacheExt(),
		AwsCacheTTL(),
		AwsCacheErrorTypes(),
		AwsCacheErrorResp(),
		AwsDisableCache(),
		AwsOpsecLevel(),
	}
}

func AwsCommonReconOptions() []cfg.Param {
	baseOpts := AwsReconBaseOptions()
	return append(baseOpts, []cfg.Param{
		AwsRegions(),
		AwsResourceType(),
	}...)
}

func AwsAccessKeyId() cfg.Param {
	return cfg.NewParam[[]string]("access-key-id", "AWS access key ID").
		WithRegex(regexp.MustCompile("([^A-Z0-9]|^)(AKIA|A3T|AGPA|AIDA|AROA|AIPA|ANPA|ANVA|ASIA)[A-Z0-9]{12,}")).
		WithShortcode("k").
		AsRequired()
}

func AwsAccountId() cfg.Param {
	return cfg.NewParam[[]string]("account-id", "AWS account ID").
		WithRegex(regexp.MustCompile("[0-9]{12}")).
		WithShortcode("i").
		AsRequired()
}

func AwsAction() cfg.Param {
	return cfg.NewParam[[]string]("action", "AWS IAM action").
		WithShortcode("a").
		AsRequired()
}

func AwsRoleArn() cfg.Param {
	return cfg.NewParam[string]("role-arn", "AWS Role ARN to assume for console access").
		WithShortcode("R")
}

func AwsSessionDuration() cfg.Param {
	return cfg.NewParam[int]("duration", "Session duration in seconds (900-3600)").
		WithShortcode("d").
		WithDefault(3600)
}

func AwsMfaToken() cfg.Param {
	return cfg.NewParam[string]("mfa-token", "MFA token code for role assumption").
		WithShortcode("m")
}

func AwsRoleSessionName() cfg.Param {
	return cfg.NewParam[string]("role-session-name", "Name for the assumed role session").
		WithDefault("nebula-console-session")
}

func AwsFederationName() cfg.Param {
	return cfg.NewParam[string]("federation-name", "Name for federation token").
		WithDefault("nebula-federation")
}

<<<<<<< HEAD
func AwsSecurityGroupIds() cfg.Param {
	return cfg.NewParam[[]string]("security-group-ids", "Security group IDs to analyze (comma-separated)").
		AsRequired()
=======
func AwsCdkQualifiers() cfg.Param {
	return cfg.NewParam[[]string]("cdk-qualifiers", "CDK bootstrap qualifiers to check").
		WithDefault([]string{"hnb659fds"}).
		WithShortcode("q")
}

func AwsOpsecLevel() cfg.Param {
	return cfg.NewParam[string]("opsec_level", "Operational security level for AWS operations").
		WithDefault("none")
>>>>>>> 4f043ca9
}<|MERGE_RESOLUTION|>--- conflicted
+++ resolved
@@ -334,11 +334,11 @@
 		WithDefault("nebula-federation")
 }
 
-<<<<<<< HEAD
 func AwsSecurityGroupIds() cfg.Param {
 	return cfg.NewParam[[]string]("security-group-ids", "Security group IDs to analyze (comma-separated)").
 		AsRequired()
-=======
+}
+
 func AwsCdkQualifiers() cfg.Param {
 	return cfg.NewParam[[]string]("cdk-qualifiers", "CDK bootstrap qualifiers to check").
 		WithDefault([]string{"hnb659fds"}).
@@ -348,5 +348,4 @@
 func AwsOpsecLevel() cfg.Param {
 	return cfg.NewParam[string]("opsec_level", "Operational security level for AWS operations").
 		WithDefault("none")
->>>>>>> 4f043ca9
 }