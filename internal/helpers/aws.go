--- conflicted
+++ resolved
@@ -174,10 +174,6 @@
 	}
 	cfg.ConfigSources = append(cfg.ConfigSources, nebulaSource)
 
-<<<<<<< HEAD
-	var principal sts.GetCallerIdentityOutput
-=======
->>>>>>> ea5dc417
 	var CachePrep middleware.InitializeMiddleware
 
 	if opsecLevel == "stealth" {
@@ -185,23 +181,10 @@
 		// Use alternative caching strategy without identity
 		CachePrep = GetCachePrepWithoutIdentity(opts)
 	} else {
-<<<<<<< HEAD
-		if value, ok := ProfileIdentity.Load(cacheKey); ok {
-			principal = value.(sts.GetCallerIdentityOutput)
-			slog.Debug("Loaded Profile ARN from Cached Map", "cacheKey", cacheKey, "ARN", *principal.Arn)
-		} else {
-			principal, err = GetCallerIdentity(cfg)
-			if err != nil {
-				return aws.Config{}, err
-			}
-			ProfileIdentity.Store(cacheKey, principal)
-			slog.Debug("GetAWSCfg Called STS GetCallerIdentity for", "cacheKey", cacheKey, "ARN", *principal.Arn)
-=======
 		principal, err := GetCallerIdentity(cfg)
 		if err != nil {
 			slog.Error("Error getting principal", err)
 			return aws.Config{}, err
->>>>>>> ea5dc417
 		}
 		CachePrep = GetCachePrepWithIdentity(principal, opts)
 	}
@@ -222,44 +205,11 @@
 }
 
 func GetAccountId(cfg aws.Config) (string, error) {
-<<<<<<< HEAD
-
-	// Extract metadata from ConfigSources
-	nebulaSource, err := extractNebulaConfigSource(cfg)
+	principal, err := GetCallerIdentity(cfg)
 	if err != nil {
 		return "", err
 	}
-	
-	// In stealth mode, avoid making STS calls for OPSEC
-	if nebulaSource.OpsecLevel == "stealth" {
-		return "", fmt.Errorf("account ID not available in stealth mode - STS calls are disabled for OPSEC")
-	}
-
-	// Use the profile from ConfigSources as cache key
-	cacheKey := nebulaSource.Profile
-
-	slog.Debug("Getting Account ID for", "profile", cacheKey)
-
-	if value, ok := ProfileIdentity.Load(cacheKey); ok {
-		principal := value.(sts.GetCallerIdentityOutput)
-		slog.Debug("Loaded Profile ARN from Cached Map", "cacheKey", cacheKey, "ARN", *principal.Arn)
-		return *principal.Account, nil
-	} else {
-		principal, err := GetCallerIdentityAPI(cfg)
-		if err != nil {
-			return "", err
-		}
-		ProfileIdentity.Store(cacheKey, principal)
-		slog.Debug("GetAccountId Called STS GetCallerIdentityAPI for", "cacheKey", cacheKey, "ARN", *principal.Arn)
-		return *principal.Account, nil
-	}
-=======
-	principal, err := GetCallerIdentity(cfg)
-	if err != nil {
-		return "", err
-	}
 	return *principal.Account, nil
->>>>>>> ea5dc417
 }
 
 func GetCallerIdentityAPI(cfg aws.Config) (sts.GetCallerIdentityOutput, error) {
@@ -270,11 +220,7 @@
 	input := &sts.GetCallerIdentityInput{}
 
 	atomic.AddInt64(&cacheBypassedCount, 1)
-<<<<<<< HEAD
-	
-=======
-
->>>>>>> ea5dc417
+
 	result, err := client.GetCallerIdentity(context.TODO(), input)
 	if err != nil {
 		return sts.GetCallerIdentityOutput{}, err
@@ -283,8 +229,6 @@
 	return *result, nil
 }
 
-<<<<<<< HEAD
-=======
 func getCallerIdentityFromCache(cacheKey string, cfg aws.Config) (sts.GetCallerIdentityOutput, error) {
 	if value, ok := ProfileIdentity.Load(cacheKey); ok {
 		principal := value.(sts.GetCallerIdentityOutput)
@@ -301,18 +245,13 @@
 	return principal, nil
 }
 
->>>>>>> ea5dc417
 func GetCallerIdentity(cfg aws.Config) (sts.GetCallerIdentityOutput, error) {
 	// Extract metadata from ConfigSources
 	nebulaSource, err := extractNebulaConfigSource(cfg)
 	if err != nil {
 		return sts.GetCallerIdentityOutput{}, err
 	}
-<<<<<<< HEAD
-	
-=======
-
->>>>>>> ea5dc417
+
 	// In stealth mode, avoid making STS calls for OPSEC
 	if nebulaSource.OpsecLevel == "stealth" {
 		return sts.GetCallerIdentityOutput{}, fmt.Errorf("caller identity not available in stealth mode - STS calls are disabled for OPSEC")
@@ -321,23 +260,7 @@
 	// Use the profile from ConfigSources as cache key
 	cacheKey := nebulaSource.Profile
 
-<<<<<<< HEAD
-	if value, ok := ProfileIdentity.Load(cacheKey); ok {
-		principal := value.(sts.GetCallerIdentityOutput)
-		slog.Debug("Loaded Profile Identity from Cached Map", "cacheKey", cacheKey, "ARN", *principal.Arn)
-		return principal, nil
-	} else {
-		principal, err := GetCallerIdentityAPI(cfg)
-		if err != nil {
-			return sts.GetCallerIdentityOutput{}, err
-		}
-		ProfileIdentity.Store(cacheKey, principal)
-		slog.Debug("GetCallerIdentity Called STS GetCallerIdentityAPI for", "cacheKey", cacheKey, "ARN", *principal.Arn)
-		return principal, nil
-	}
-=======
 	return getCallerIdentityFromCache(cacheKey, cfg)
->>>>>>> ea5dc417
 }
 
 // Parses regions with 2 primary outcomes
